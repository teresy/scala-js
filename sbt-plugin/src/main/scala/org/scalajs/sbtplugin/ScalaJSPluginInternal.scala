package org.scalajs.sbtplugin

import scala.annotation.tailrec

import java.io.FileNotFoundException

import java.util.concurrent.atomic.AtomicReference

import sbt._
import sbt.Keys._
import sbt.complete.DefaultParsers._

import org.portablescala.sbtplatformdeps.PlatformDepsPlugin.autoImport._

import org.scalajs.io.{IO => _, _}
import org.scalajs.io.JSUtils.escapeJS

import org.scalajs.linker._
import org.scalajs.linker.irio._
import org.scalajs.linker.standard._

import org.scalajs.jsenv._
import org.scalajs.jsenv.nodejs.NodeJSEnv

import org.scalajs.ir.Printers.IRTreePrinter

import org.scalajs.testadapter.{TestAdapter, HTMLRunnerBuilder}
import org.scalajs.testadapter.TestAdapter.ModuleIdentifier

import Loggers._
import SBTCompat._
import SBTCompat.formatImplicits._
import SBTCompat.formatImplicits.seqFormat

/** Implementation details of `ScalaJSPlugin`. */
private[sbtplugin] object ScalaJSPluginInternal {

  import ScalaJSPlugin.autoImport.{ModuleKind => _, _}
  import ScalaJSPlugin.logIRCacheStats

  /** The global Scala.js IR cache */
  val globalIRCache: IRFileCache = new IRFileCache()

  @tailrec
  final private def registerResource[T <: AnyRef](
      l: AtomicReference[List[T]], r: T): r.type = {
    val prev = l.get()
    if (l.compareAndSet(prev, r :: prev)) r
    else registerResource(l, r)
  }

  private val allocatedIRCaches =
    new AtomicReference[List[globalIRCache.Cache]](Nil)

  /** Allocates a new IR cache linked to the [[globalIRCache]].
   *
   *  The allocated IR cache will automatically be freed when the build is
   *  unloaded.
   */
  private def newIRCache: globalIRCache.Cache =
    registerResource(allocatedIRCaches, globalIRCache.newCache)

  private[sbtplugin] def freeAllIRCaches(): Unit =
    allocatedIRCaches.getAndSet(Nil).foreach(_.free())

  private val createdTestAdapters =
    new AtomicReference[List[TestAdapter]](Nil)

  private def newTestAdapter(jsEnv: ComJSEnv, jsFiles: Seq[VirtualJSFile],
      config: TestAdapter.Config): TestAdapter = {
    registerResource(createdTestAdapters,
        new TestAdapter(jsEnv, jsFiles, config))
  }

  private[sbtplugin] def closeAllTestAdapters(): Unit =
    createdTestAdapters.getAndSet(Nil).foreach(_.close())

  /* #2798 -- On Java 9+, the parallel collections on 2.10 die with a
   * `NumberFormatException` and prevent the linker from working.
   *
   * By default, we therefore pre-emptively disable the parallel optimizer in
   * case the parallel collections cannot deal with the current version of
   * Java.
   *
   * TODO This will automatically "fix itself" once we upgrade to sbt 1.x,
   * which uses Scala 2.12. We should get rid of that workaround at that point
   * for tidiness, though.
   */
  private val DefaultParallelLinker: Boolean = {
    try {
      scala.util.Properties.isJavaAtLeast("1.8")
      true
    } catch {
      case _: NumberFormatException => false
    }
  }

  private val scalajspParser = {
    loadForParser(sjsirFilesOnClasspath) { (_, relPaths) =>
      val examples = ScalajspUtils.relPathsExamples(relPaths.getOrElse(Nil))
      OptSpace ~> StringBasic.examples(examples)
    }
  }

  /** Patches the IncOptions so that .sjsir files are pruned as needed. */
  def scalaJSPatchIncOptions(incOptions: IncOptions): IncOptions =
    SBTCompat.scalaJSPatchIncOptions(incOptions)

  /** Settings for the production key (e.g. fastOptJS) of a given stage */
  private def scalaJSStageSettings(stage: Stage,
      key: TaskKey[Attributed[File]]): Seq[Setting[_]] = Seq(

<<<<<<< HEAD
=======
      scalaJSLinkerConfig in key := {
        val opts = (scalaJSOptimizerOptions in key).value

        val semantics = (scalaJSSemantics in key).value
        val outputMode = (scalaJSOutputMode in key).value
        val moduleKind = scalaJSModuleKind.value // intentionally not 'in key'
        val withSourceMap = (emitSourceMaps in key).value

        /* For `relativizeSourceMapBase`, preserve the one in the new config
         * if it is set, otherwise fall back on the old config.
         */
        val oldConfigRelSourceMapBase = {
          if ((relativeSourceMaps in key).value)
            Some((artifactPath in key).value.toURI())
          else
            None
        }
        val newConfigRelSourceMapBase =
          (scalaJSLinkerConfig in key).value.relativizeSourceMapBase
        val relSourceMapBase =
          newConfigRelSourceMapBase.orElse(oldConfigRelSourceMapBase)

        StandardLinker.Config()
          .withSemantics(semantics)
          .withModuleKind(moduleKind)
          .withESFeatures(outputMode)
          .withBypassLinkingErrorsInternal(opts.bypassLinkingErrors)
          .withCheckIR(opts.checkScalaJSIR)
          .withOptimizer(!opts.disableOptimizer)
          .withParallel(opts.parallel)
          .withSourceMap(withSourceMap)
          .withRelativizeSourceMapBase(relSourceMapBase)
          .withClosureCompiler(opts.useClosureCompiler)
          .withCustomOutputWrapperInternal(scalaJSOutputWrapperInternal.value)
          .withPrettyPrint(opts.prettyPrintFullOptJS)
          .withBatchMode(opts.batchMode)
      },

>>>>>>> 4828e8f8
      scalaJSLinker in key := {
        val config = (scalaJSLinkerConfig in key).value

        if (config.moduleKind != scalaJSLinkerConfig.value.moduleKind) {
          val projectID = thisProject.value.id
          val configName = configuration.value.name
          val keyName = key.key.label
          sLog.value.warn(
              s"The module kind in `scalaJSLinkerConfig in ($projectID, " +
              s"$configName, $keyName)` is different than the one `in " +
              s"`($projectID, $configName)`. " +
              "Some things will go wrong.")
        }

        new ClearableLinker(() => StandardLinker(config), config.batchMode)
      },

      // Have `clean` reset the state of the incremental linker
      clean in (This, Zero, This) := {
        val _ = (clean in (This, Zero, This)).value
        (scalaJSLinker in key).value.clear()
        ()
      },

      usesScalaJSLinkerTag in key := {
        val projectPart = thisProject.value.id
        val configPart = configuration.value.name

        val stagePart = stage match {
          case Stage.FastOpt => "fastopt"
          case Stage.FullOpt => "fullopt"
        }

        Tags.Tag(s"uses-scalajs-linker-$projectPart-$configPart-$stagePart")
      },

      // Prevent this linker from being used concurrently
      concurrentRestrictions in Global +=
        Tags.limit((usesScalaJSLinkerTag in key).value, 1),

      key := Def.taskDyn {
        /* It is very important that we evaluate all of those `.value`s from
         * here, and not from within the `Def.task { ... }`, otherwise the
         * relevant dependencies will not show up in `inspect tree`. We use a
         * `Def.taskDyn` only to be able to tag the inner task with a tag that
         * is setting-dependent. But otherwise, the task does not have actually
         * dynamic dependencies, so `inspect tree` is happy with it.
         */
        val s = streams.value
        val irInfo = (scalaJSIR in key).value
        val moduleInitializers = scalaJSModuleInitializers.value
        val output = (artifactPath in key).value
        val linker = (scalaJSLinker in key).value
        val usesLinkerTag = (usesScalaJSLinkerTag in key).value

        Def.task {
          val log = s.log
          val realFiles = irInfo.get(scalaJSSourceFiles).get
          val ir = irInfo.data

          FileFunction.cached(s.cacheDirectory, FilesInfo.lastModified,
              FilesInfo.exists) { _ => // We don't need the files

            val stageName = stage match {
              case Stage.FastOpt => "Fast"
              case Stage.FullOpt => "Full"
            }

            log.info(s"$stageName optimizing $output")

            IO.createDirectory(output.getParentFile)

            linker.link(ir, moduleInitializers,
                AtomicWritableFileVirtualJSFile(output),
                sbtLogger2ToolsLogger(log))

            logIRCacheStats(log)

            Set(output)
          } (realFiles.toSet)

          val sourceMapFile = FileVirtualJSFile(output).sourceMapFile
          Attributed.blank(output).put(scalaJSSourceMap, sourceMapFile)
        }.tag(usesLinkerTag)
      }.value
  )

  val scalaJSConfigSettings: Seq[Setting[_]] = Seq(
      incOptions ~= scalaJSPatchIncOptions
  ) ++ (
      scalaJSStageSettings(Stage.FastOpt, fastOptJS) ++
      scalaJSStageSettings(Stage.FullOpt, fullOptJS)
  ) ++ (
      Seq(fastOptJS, fullOptJS).map { key =>
        moduleName in key := {
          val configSuffix = configuration.value match {
            case Compile => ""
            case config  => "-" + config.name
          }
          moduleName.value + configSuffix
        }
      }
  ) ++ Seq(
      // Note: this cache is not cleared by the sbt's clean task.
      scalaJSIRCache := newIRCache,

      scalaJSIR := {
        val cache = scalaJSIRCache.value
        val classpath = Attributed.data(fullClasspath.value)
        val irContainers = FileScalaJSIRContainer.fromClasspath(classpath)
        val irFiles = cache.cached(irContainers)
        Attributed
          .blank[Seq[VirtualScalaJSIRFile with RelativeVirtualFile]](irFiles)
          .put(scalaJSSourceFiles, irContainers.map(_.file))
      },

      sjsirFilesOnClasspath := Def.task {
        scalaJSIR.value.data.map(_.relativePath).toSeq
      }.storeAs(sjsirFilesOnClasspath).triggeredBy(scalaJSIR).value,

      scalajsp := {
        val relPath = scalajspParser.parsed

        val vfile = scalaJSIR.value.data
          .find(_.relativePath == relPath)
          .getOrElse(throw new FileNotFoundException(relPath))

        val stdout = new java.io.PrintWriter(System.out)
        new IRTreePrinter(stdout).print(vfile.tree)
        stdout.flush()

        logIRCacheStats(streams.value.log)
      },

      artifactPath in fastOptJS :=
        ((crossTarget in fastOptJS).value /
            ((moduleName in fastOptJS).value + "-fastopt.js")),

      artifactPath in fullOptJS :=
        ((crossTarget in fullOptJS).value /
            ((moduleName in fullOptJS).value + "-opt.js")),

      scalaJSLinkerConfig in fullOptJS ~= { prevConfig =>
        prevConfig
          .withSemantics(_.optimized)
          .withClosureCompiler(prevConfig.outputMode == OutputMode.ECMAScript51Isolated)
      },

      scalaJSLinkedFile := Def.settingDyn {
        scalaJSStage.value match {
          case Stage.FastOpt => fastOptJS
          case Stage.FullOpt => fullOptJS
        }
      }.value,

      console := console.dependsOn(Def.task {
        streams.value.log.warn("Scala REPL doesn't work with Scala.js. You " +
            "are running a JVM REPL. JavaScript things won't work.")
      }).value,

      /* Do not inherit jsExecutionFiles from the parent configuration.
       * Instead, always derive them straight from the Zero configuration
       * scope.
       */
      jsExecutionFiles := (jsExecutionFiles in (This, Zero, This)).value,

      // Add the Scala.js linked file to the JS files (by default, the only one)
      jsExecutionFiles +=
        new FileVirtualJSFile(scalaJSLinkedFile.value.data),

      scalaJSMainModuleInitializer := {
        mainClass.value.map { mainCl =>
          ModuleInitializer.mainMethodWithArgs(mainCl, "main")
        }
      },

      /* Do not inherit scalaJSModuleInitializers from the parent configuration.
       * Instead, always derive them straight from the Zero configuration
       * scope.
       */
      scalaJSModuleInitializers :=
        (scalaJSModuleInitializers in (This, Zero, This)).value,

      scalaJSModuleInitializers ++= {
        if (scalaJSUseMainModuleInitializer.value) {
          Seq(scalaJSMainModuleInitializer.value.getOrElse {
            throw new MessageOnlyException(
                "No main module initializer was specified (possibly because " +
                "no or multiple main classes were found), but " +
                "scalaJSUseMainModuleInitializer was set to true. " +
                "You can explicitly specify it either with " +
                "`mainClass := Some(...)` or with " +
                "`scalaJSMainModuleInitializer := Some(...)`")
          })
        } else {
          Seq.empty
        }
      },

      run := {
        if (!scalaJSUseMainModuleInitializer.value) {
          throw new MessageOnlyException("`run` is only supported with " +
              "scalaJSUseMainModuleInitializer := true")
        }

        val log = streams.value.log
        val env = jsEnv.value
        val files = jsExecutionFiles.value

        log.info("Running " + mainClass.value.getOrElse("<unknown class>"))
        log.debug(s"with JSEnv ${env.name}")

        env.jsRunner(files).run(sbtLogger2ToolsLogger(log), ConsoleJSConsole)
      },

      runMain := {
        throw new MessageOnlyException("`runMain` is not supported in Scala.js")
      }
  )

  val scalaJSCompileSettings: Seq[Setting[_]] = (
      scalaJSConfigSettings
  )

  private val scalaJSTestFrameworkSettings = Seq(
      loadedTestFrameworks := {
        if (fork.value) {
          throw new MessageOnlyException(
              "`test` tasks in a Scala.js project require " +
              "`fork in Test := false`.")
        }

        val frameworks = testFrameworks.value

        val env = jsEnv.value match {
          case env: ComJSEnv => env

          case env =>
            throw new MessageOnlyException(
                s"You need a ComJSEnv to test (found ${env.name})")
        }

        val files = jsExecutionFiles.value

        val moduleIdentifier = scalaJSLinkerConfig.value.moduleKind match {
          case ModuleKind.NoModule =>
            ModuleIdentifier.NoModule
          case ModuleKind.CommonJSModule =>
            ModuleIdentifier.CommonJSModule(scalaJSLinkedFile.value.data.getPath)
        }

        val frameworkNames = frameworks.map(_.implClassNames.toList).toList

        val logger = sbtLogger2ToolsLogger(streams.value.log)
        val config = TestAdapter.Config()
          .withLogger(logger)
          .withModuleIdentifier(moduleIdentifier)

        val adapter = newTestAdapter(env, files, config)
        val frameworkAdapters = adapter.loadFrameworks(frameworkNames)

        frameworks.zip(frameworkAdapters).collect {
          case (tf, Some(adapter)) => (tf, adapter)
        }.toMap
      },

      // Override default to avoid triggering a test:fastOptJS in a test:compile
      // without loosing autocompletion.
      definedTestNames := {
        definedTests.map(_.map(_.name).distinct)
          .storeAs(definedTestNames).triggeredBy(loadedTestFrameworks).value
      }
  )

  private val scalaJSTestHtmlSettings = Seq(
      artifactPath in testHtml := {
        val stageSuffix = scalaJSStage.value match {
          case Stage.FastOpt => "fastopt"
          case Stage.FullOpt => "opt"
        }
        val config = configuration.value.name
        ((crossTarget in testHtml).value /
            ((moduleName in testHtml).value + s"-$stageSuffix-$config.html"))
      },

      testHtml := {
        val log = streams.value.log
        val output = (artifactPath in testHtml).value
        val title = name.value + " - tests"
        val jsFiles = (jsExecutionFiles in testHtml).value

        val frameworks = (loadedTestFrameworks in testHtml).value.toList
        val frameworkImplClassNames =
          frameworks.map(_._1.implClassNames.toList)

        val taskDefs = for (td <- (definedTests in testHtml).value) yield {
          new sbt.testing.TaskDef(td.name, td.fingerprint,
              td.explicitlySpecified, td.selectors)
        }

        HTMLRunnerBuilder.writeToFile(output, title, jsFiles,
            frameworkImplClassNames, taskDefs.toList)

        log.info(s"Wrote HTML test runner. Point your browser to ${output.toURI}")

        Attributed.blank(output)
      }
  )

  val scalaJSTestSettings: Seq[Setting[_]] = (
      scalaJSConfigSettings ++
      scalaJSTestFrameworkSettings ++
      scalaJSTestHtmlSettings
  ) ++ Seq(
      /* Always default to false for scalaJSUseMainModuleInitializer in testing
       * configurations, even if it is true in the Global configuration scope.
       */
      scalaJSUseMainModuleInitializer := false
  )

  private val scalaJSProjectBaseSettings = Seq(
      platformDepsCrossVersion := ScalaJSCrossVersion.binary,

      scalaJSLinkerConfig := {
        StandardLinker.Config()
          .withParallel(DefaultParallelLinker)
      },

<<<<<<< HEAD
=======
      jsDependencies := Seq(),
      jsDependencyFilter := identity,
      jsManifestFilter := identity,

      scalaJSSemantics := scalaJSLinkerConfig.value.semantics,
      scalaJSOutputMode := scalaJSLinkerConfig.value.esFeatures,
      scalaJSModuleKind := scalaJSLinkerConfig.value.moduleKind,
      checkScalaJSSemantics := true,

>>>>>>> 4828e8f8
      scalaJSModuleInitializers := Seq(),
      scalaJSUseMainModuleInitializer := false,

      jsEnv := new NodeJSEnv(),

      jsExecutionFiles := Nil,

      // you will need the Scala.js compiler plugin
      addCompilerPlugin(
          "org.scala-js" % "scalajs-compiler" % scalaJSVersion cross CrossVersion.full),

      libraryDependencies ++= Seq(
          // and of course the Scala.js library
          "org.scala-js" %% "scalajs-library" % scalaJSVersion,
          // also bump the version of the test-interface
          "org.scala-js" %% "scalajs-test-interface" % scalaJSVersion % "test"
      ),

      // and you will want to be cross-compiled on the Scala.js binary version
      crossVersion := ScalaJSCrossVersion.binary
  )

  val scalaJSProjectSettings: Seq[Setting[_]] = (
      scalaJSProjectBaseSettings ++
      inConfig(Compile)(scalaJSCompileSettings) ++
      inConfig(Test)(scalaJSTestSettings)
  )
}<|MERGE_RESOLUTION|>--- conflicted
+++ resolved
@@ -110,47 +110,6 @@
   private def scalaJSStageSettings(stage: Stage,
       key: TaskKey[Attributed[File]]): Seq[Setting[_]] = Seq(
 
-<<<<<<< HEAD
-=======
-      scalaJSLinkerConfig in key := {
-        val opts = (scalaJSOptimizerOptions in key).value
-
-        val semantics = (scalaJSSemantics in key).value
-        val outputMode = (scalaJSOutputMode in key).value
-        val moduleKind = scalaJSModuleKind.value // intentionally not 'in key'
-        val withSourceMap = (emitSourceMaps in key).value
-
-        /* For `relativizeSourceMapBase`, preserve the one in the new config
-         * if it is set, otherwise fall back on the old config.
-         */
-        val oldConfigRelSourceMapBase = {
-          if ((relativeSourceMaps in key).value)
-            Some((artifactPath in key).value.toURI())
-          else
-            None
-        }
-        val newConfigRelSourceMapBase =
-          (scalaJSLinkerConfig in key).value.relativizeSourceMapBase
-        val relSourceMapBase =
-          newConfigRelSourceMapBase.orElse(oldConfigRelSourceMapBase)
-
-        StandardLinker.Config()
-          .withSemantics(semantics)
-          .withModuleKind(moduleKind)
-          .withESFeatures(outputMode)
-          .withBypassLinkingErrorsInternal(opts.bypassLinkingErrors)
-          .withCheckIR(opts.checkScalaJSIR)
-          .withOptimizer(!opts.disableOptimizer)
-          .withParallel(opts.parallel)
-          .withSourceMap(withSourceMap)
-          .withRelativizeSourceMapBase(relSourceMapBase)
-          .withClosureCompiler(opts.useClosureCompiler)
-          .withCustomOutputWrapperInternal(scalaJSOutputWrapperInternal.value)
-          .withPrettyPrint(opts.prettyPrintFullOptJS)
-          .withBatchMode(opts.batchMode)
-      },
-
->>>>>>> 4828e8f8
       scalaJSLinker in key := {
         val config = (scalaJSLinkerConfig in key).value
 
@@ -296,7 +255,7 @@
       scalaJSLinkerConfig in fullOptJS ~= { prevConfig =>
         prevConfig
           .withSemantics(_.optimized)
-          .withClosureCompiler(prevConfig.outputMode == OutputMode.ECMAScript51Isolated)
+          .withClosureCompiler(prevConfig.esFeatures == OutputMode.ECMAScript51Isolated)
       },
 
       scalaJSLinkedFile := Def.settingDyn {
@@ -479,18 +438,6 @@
           .withParallel(DefaultParallelLinker)
       },
 
-<<<<<<< HEAD
-=======
-      jsDependencies := Seq(),
-      jsDependencyFilter := identity,
-      jsManifestFilter := identity,
-
-      scalaJSSemantics := scalaJSLinkerConfig.value.semantics,
-      scalaJSOutputMode := scalaJSLinkerConfig.value.esFeatures,
-      scalaJSModuleKind := scalaJSLinkerConfig.value.moduleKind,
-      checkScalaJSSemantics := true,
-
->>>>>>> 4828e8f8
       scalaJSModuleInitializers := Seq(),
       scalaJSUseMainModuleInitializer := false,
 
