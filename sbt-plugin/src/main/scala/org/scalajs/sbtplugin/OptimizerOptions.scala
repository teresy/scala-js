--- conflicted
+++ resolved
@@ -20,15 +20,8 @@
  *  instance.
  */
 final class OptimizerOptions private (
-<<<<<<< HEAD
-    /** Whether to parallelize the optimizer (currently fastOptJS only) **/
-    val parallel: Boolean = true,
-=======
-    /** Whether to only warn if the linker has errors */
-    val bypassLinkingErrors: Boolean = false,
     /** Whether to parallelize the optimizer **/
     val parallel: Boolean = OptimizerOptions.DefaultParallel,
->>>>>>> f6613238
     /** Whether to run the optimizer in batch (i.e. non-incremental) mode */
     val batchMode: Boolean = false,
     /** Whether to run the Scala.js optimizer */
