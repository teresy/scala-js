--- conflicted
+++ resolved
@@ -17,33 +17,19 @@
 
 import org.scalajs.core.tools.sem.Semantics
 import org.scalajs.core.tools.io._
-<<<<<<< HEAD
-import org.scalajs.core.tools.linker.{ModuleInitializer, LinkingUnit}
-import org.scalajs.core.tools.linker.backend.{ModuleKind, OutputMode}
-=======
 import org.scalajs.core.tools.linker._
 import org.scalajs.core.tools.linker.standard._
-import org.scalajs.core.tools.jsdep.{JSDependencyManifest, ResolvedJSDependency}
-import org.scalajs.core.tools.jsdep.ManifestFilters.ManifestFilter
-import org.scalajs.core.tools.jsdep.DependencyResolver.DependencyFilter
->>>>>>> d5d1fbe5
 
 import org.scalajs.core.ir.ScalaJSVersions
 
 import org.scalajs.jsenv.{JSEnv, JSConsole}
-<<<<<<< HEAD
-import org.scalajs.jsenv.nodejs.{NodeJSEnv, JSDOMNodeJSEnv}
-=======
-import org.scalajs.jsenv.rhino.RhinoJSEnv
 import org.scalajs.jsenv.nodejs.NodeJSEnv
 import org.scalajs.jsenv.jsdomnodejs.JSDOMNodeJSEnv
-import org.scalajs.jsenv.phantomjs.PhantomJSEnv
->>>>>>> d5d1fbe5
 
 object ScalaJSPlugin extends AutoPlugin {
   override def requires: Plugins = plugins.JvmPlugin
 
-  object autoImport { // scalastyle:ignore
+  object autoImport {
     import KeyRanks._
 
     // Some constants
@@ -139,41 +125,6 @@
             .withEnv(env))
     }
 
-<<<<<<< HEAD
-=======
-    /**
-     *  Creates a [[sbt.Def.Initialize Def.Initialize]] for a PhantomJSEnv. Use
-     *  this to explicitly specify in your build that you would like to run with
-     *  PhantomJS:
-     *
-     *  {{{
-     *  jsEnv := PhantomJSEnv().value
-     *  }}}
-     *
-     *  Note that the resulting [[sbt.Def.Setting Setting]] is not scoped at
-     *  all, but must be scoped in a project that has the ScalaJSPlugin enabled
-     *  to work properly.
-     *  Therefore, either put the upper line in your project settings (common
-     *  case) or scope it manually, using
-     *  [[sbt.ProjectExtra.inScope[* Project.inScope]].
-     */
-    def PhantomJSEnv(
-        executable: String = "phantomjs",
-        args: Seq[String] = Seq.empty,
-        env: Map[String, String] = Map.empty,
-        autoExit: Boolean = true
-    ): Def.Initialize[Task[PhantomJSEnv]] = Def.task {
-      val loader = scalaJSPhantomJSClassLoader.value
-      new PhantomJSEnv(
-          org.scalajs.jsenv.phantomjs.PhantomJSEnv.Config()
-            .withExecutable(executable)
-            .withArgs(args.toList)
-            .withEnv(env)
-            .withAutoExit(autoExit)
-            .withJettyClassLoader(loader))
-    }
-
->>>>>>> d5d1fbe5
     // ModuleKind
     val ModuleKind = org.scalajs.core.tools.linker.backend.ModuleKind
 
@@ -205,17 +156,11 @@
         "`scalaJSUseMainModuleInitializer` is true",
         CTask)
 
-<<<<<<< HEAD
-=======
     val scalaJSLinkerConfig = SettingKey[StandardLinker.Config](
         "scalaJSLinkerConfig",
         "Configuration of the Scala.js linker",
         BPlusSetting)
 
-    val scalaJSNativeLibraries = TaskKey[Attributed[Seq[VirtualJSFile with RelativeVirtualFile]]](
-        "scalaJSNativeLibraries", "All the *.js files on the classpath", CTask)
-
->>>>>>> d5d1fbe5
     val scalaJSStage = SettingKey[Stage]("scalaJSStage",
         "The optimization stage at which run and test are executed", APlusSetting)
 
