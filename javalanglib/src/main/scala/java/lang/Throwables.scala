--- conflicted
+++ resolved
@@ -50,17 +50,12 @@
     stackTraceStateInternal = e
 
   def getStackTrace(): Array[StackTraceElement] = {
-<<<<<<< HEAD
-    if (stackTrace eq null)
-      stackTrace = StackTrace.extract(this)
-=======
     if (stackTrace eq null) {
       if (writableStackTrace)
-        stackTrace = scala.scalajs.runtime.StackTrace.extract(this)
+        stackTrace = StackTrace.extract(this)
       else
         stackTrace = new Array[StackTraceElement](0)
     }
->>>>>>> 8cd6367b
     stackTrace
   }
 
@@ -157,23 +152,6 @@
     else className + ": " + message
   }
 
-<<<<<<< HEAD
-  /* A JavaScript Error object should have a `name` property containing a
-   * string representation of the class of the error.
-   */
-  @JSExport("name")
-  @inline
-  protected def js_name: String = getClass.getName
-
-  /* A JavaScript Error object should have a `message` property containing a
-   * string representation of the message associated with the error.
-   */
-  @JSExport("message")
-  @inline
-  protected def js_message: String = {
-    val m = getMessage()
-    if (m eq null) "" else m
-=======
   def addSuppressed(exception: Throwable): Unit = {
     if (exception eq null)
       throw new NullPointerException
@@ -198,7 +176,23 @@
       new Array(0)
     else
       suppressed.clone()
->>>>>>> 8cd6367b
+  }
+
+  /* A JavaScript Error object should have a `name` property containing a
+   * string representation of the class of the error.
+   */
+  @JSExport("name")
+  @inline
+  protected def js_name: String = getClass.getName
+
+  /* A JavaScript Error object should have a `message` property containing a
+   * string representation of the message associated with the error.
+   */
+  @JSExport("message")
+  @inline
+  protected def js_message: String = {
+    val m = getMessage()
+    if (m eq null) "" else m
   }
 }
 
