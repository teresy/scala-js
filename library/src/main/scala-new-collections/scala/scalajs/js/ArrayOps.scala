--- conflicted
+++ resolved
@@ -1224,9 +1224,6 @@
   @inline def toIndexedSeq: immutable.IndexedSeq[A] =
     immutable.IndexedSeq.from(xs)
 
-<<<<<<< HEAD
-  def seq: scala.collection.IndexedSeq[A] = new js.WrappedArray(array)
-=======
   /** Copy elements of this array to a Scala array.
    *
    *  Fills the given array `dest` starting at index `start` with at most `len`
@@ -1245,7 +1242,6 @@
    */
   def copyToArray[B >: A](dest: scala.Array[B], start: Int,
       len: Int = Int.MaxValue): Int = {
->>>>>>> 8cd6367b
 
     // Copied from IterableOnce.elemsToCopyToArray
     @inline
