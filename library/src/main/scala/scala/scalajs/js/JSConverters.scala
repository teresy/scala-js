/*                     __                                               *\
**     ________ ___   / /  ___      __ ____  Scala.js API               **
**    / __/ __// _ | / /  / _ | __ / // __/  (c) 2013, LAMP/EPFL        **
**  __\ \/ /__/ __ |/ /__/ __ |/_// /_\ \    http://scala-lang.org/     **
** /____/\___/_/ |_/____/_/ | |__/ /____/                               **
**                          |/____/                                     **
\*                                                                      */


package scala.scalajs.js

import scala.language.implicitConversions

import scala.scalajs.js
import scala.scalajs.js.annotation._

import scala.collection._
import scala.concurrent.{ExecutionContext, Future}

import scala.scalajs.runtime.genTraversableOnce2jsArray

sealed abstract class JSConvertersLowPrioImplicits {
  this: js.JSConverters.type =>

  @inline
  implicit def JSRichFutureNonThenable[A](f: Future[A]): JSRichFuture[A] =
    new JSRichFuture[A](f)

}

/** A collection of decorators that allow converting Scala types to
 *  corresponding JS facade types
 */
object JSConverters extends js.JSConvertersLowPrioImplicits {

  implicit class JSRichOption[T](val opt: Option[T]) extends AnyVal {
    @inline final def orUndefined: js.UndefOr[T] =
      opt.fold[js.UndefOr[T]](undefined)(v => v)
  }

  implicit class JSRichGenTraversableOnce[T](
      val col: GenTraversableOnce[T]) extends AnyVal {
<<<<<<< HEAD
    @inline final def toJSArray: js.Array[T] = genTraversableOnce2jsArray(col)
=======
    final def toJSArray: Array[T] = {
      /* This is basically a duplicate of `runtime.genTraversableOnce2jsArray`,
       * except it is not marked `@inline`. We do not want to inline this
       * method every time someone does `.toJSArray`, for code size reasons
       * (unlike `genTraversableOnce2jsArray`, which is used by the codegen for
       * transferring Scala varargs to JS varargs).
       *
       * One would think that we could still delegate to
       * `genTraversableOnce2jsArray` and mark `toJSArray` with `@noinline`
       * instead, but that would prevent `toJSArray` to be inlined even when
       * `col` is stack-allocated (and we do want that to happen as in that
       * case the entire match disappears and `col` can stay stack-allocated).
       */
      col match {
        case col: js.ArrayOps[T]     => col.repr
        case col: js.WrappedArray[T] => col.array
        case _ =>
          val result = new js.Array[T]
          col.foreach(x => result.push(x))
          result
      }
    }
>>>>>>> 8e9ae3be
  }

  implicit class JSRichGenIterable[T](
      val __self: GenIterable[T]) extends AnyVal {
    @inline final def toJSIterable: js.Iterable[T] = new IterableAdapter(__self)
  }

  implicit class JSRichIterator[T](
      val __self: scala.collection.Iterator[T]) extends AnyVal {
    @inline final def toJSIterator: js.Iterator[T] = new IteratorAdapter(__self)
  }

  private class IterableAdapter[+T](col: GenIterable[T]) extends js.Iterable[T] {
    @JSName(js.Symbol.iterator)
    final def jsIterator(): js.Iterator[T] = col.iterator.toJSIterator
  }

  private class IteratorAdapter[+T](
      it: scala.collection.Iterator[T]) extends js.Iterator[T] {
    final def next(): js.Iterator.Entry[T] = {
      if (it.hasNext) {
        new js.Iterator.Entry[T] {
          val done: Boolean = false
          val value: T = it.next()
        }
      } else {
        new js.Iterator.Entry[T] {
          val done: Boolean = true
          // Evil cast to work around typing. By specification, reading `value`
          // is undefined behavior, so this is ok.
          val value: T = js.undefined.asInstanceOf[T]
        }
      }
    }
  }

  implicit class JSRichGenMap[T](val map: GenMap[String, T]) extends AnyVal {
    @inline final def toJSDictionary: js.Dictionary[T] = {
      val result = js.Dictionary.empty[T]
      map.foreach { case (key, value) => result(key) = value }
      result
    }
  }

  @inline
  implicit def genTravConvertible2JSRichGenTrav[T, C](coll: C)(
      implicit ev: C => GenTraversableOnce[T]): JSRichGenTraversableOnce[T] =
    new JSRichGenTraversableOnce(coll)

  @inline
  implicit def JSRichFutureThenable[A](f: Future[js.Thenable[A]]): JSRichFuture[A] =
    new JSRichFuture[A](f)

  final class JSRichFuture[A](val self: Future[A | js.Thenable[A]]) extends AnyVal {
    /** Converts the Future to a JavaScript [[Promise]].
     *
     *  Attention! The nature of the [[Promise]] class, from the ECMAScript
     *  specification, makes this method inherently un-typeable, because it is
     *  not type parametric.
     *
     *  The signature of the `toJSPromise` method is only valid
     *  <i>provided that</i> the values of `A` do not have a `then` method.
     */
    def toJSPromise(implicit executor: ExecutionContext): js.Promise[A] = {
      new js.Promise[A]({
        (resolve: js.Function1[A | js.Thenable[A], _], reject: js.Function1[scala.Any, _]) =>
          self onComplete {
            case scala.util.Success(value) =>
              resolve(value)

            case scala.util.Failure(th) =>
              reject(th match {
                case js.JavaScriptException(e) => e
                case _                         => th
              })
          }
      })
    }
  }

}<|MERGE_RESOLUTION|>--- conflicted
+++ resolved
@@ -40,10 +40,7 @@
 
   implicit class JSRichGenTraversableOnce[T](
       val col: GenTraversableOnce[T]) extends AnyVal {
-<<<<<<< HEAD
-    @inline final def toJSArray: js.Array[T] = genTraversableOnce2jsArray(col)
-=======
-    final def toJSArray: Array[T] = {
+    final def toJSArray: js.Array[T] = {
       /* This is basically a duplicate of `runtime.genTraversableOnce2jsArray`,
        * except it is not marked `@inline`. We do not want to inline this
        * method every time someone does `.toJSArray`, for code size reasons
@@ -65,7 +62,6 @@
           result
       }
     }
->>>>>>> 8e9ae3be
   }
 
   implicit class JSRichGenIterable[T](
