--- conflicted
+++ resolved
@@ -222,15 +222,9 @@
   <task id="sbtplugin-test"><![CDATA[
     # Publish Scala.js artifacts locally
     # Then go into standalone project and test
-<<<<<<< HEAD
-    sbt ++2.11.8 compiler/publishLocal library/publishLocal \
-                 testInterface/publishLocal stubs/publishLocal \
-                 jUnitPlugin/publishLocal jUnitRuntime/publishLocal &&
-=======
-    sbt ++2.11.11 compiler/publishLocal library/publishLocal javalibEx/publishLocal \
+    sbt ++2.11.11 compiler/publishLocal library/publishLocal \
                   testInterface/publishLocal stubs/publishLocal \
                   jUnitPlugin/publishLocal jUnitRuntime/publishLocal &&
->>>>>>> 85e3264f
     sbt ++2.10.6 ir/publishLocal tools/publishLocal jsEnvs/publishLocal \
                  testAdapter/publishLocal sbtPlugin/publishLocal \
                  phantomJSEnv/publishLocal phantomJSEnvPlugin/publishLocal &&
