--- conflicted
+++ resolved
@@ -24,20 +24,10 @@
 
   // Message handler methods
 
-<<<<<<< HEAD
-  private def newRunner(data: js.Dynamic): Try[Unit] = {
-    val args = data.args.asInstanceOf[js.Array[String]].toArray
-    val remoteArgs = data.remoteArgs.asInstanceOf[js.Array[String]].toArray
-    val loader = new ScalaJSClassLoader()
-
-    Try(runner = framework.runner(args, remoteArgs, loader))
-=======
   private def newRunner(req: RunnerArgs): Unit = {
     val framework = FrameworkLoader.loadFramework(frameworkName)
-    val loader = new ScalaJSClassLoader(
-        scala.scalajs.runtime.environmentInfo.exportsNamespace)
+    val loader = new ScalaJSClassLoader()
     runner = framework.runner(req.args.toArray, req.remoteArgs.toArray, loader)
->>>>>>> ecc83617
   }
 
   private def runnerDone(req: Unit): String = {
