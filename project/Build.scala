package build

import scala.language.implicitConversions

import scala.annotation.tailrec

import sbt._
import Keys._

import com.typesafe.tools.mima.plugin.MimaPlugin.autoImport._

import java.io.{
  BufferedOutputStream,
  FileOutputStream
}

import scala.collection.mutable
import scala.concurrent.Await
import scala.concurrent.duration.Duration
import scala.util.Properties

import org.scalajs.ir

import org.scalajs.sbtplugin._
import org.scalajs.jsenv.{JSEnv, RunConfig, Input}
import org.scalajs.jsenv.nodejs.NodeJSEnv

import ScalaJSPlugin.autoImport.{ModuleKind => _, _}
import ExternalCompile.scalaJSExternalCompileSettings
import Loggers._

import org.scalajs.io.{FileVirtualBinaryFile, MemVirtualBinaryFile}
import org.scalajs.io.JSUtils.escapeJS
import org.scalajs.linker._
import org.scalajs.linker.irio._

/* Things that we want to expose in the sbt command line (and hence also in
 * `ci/matrix.xml`).
 */
object ExposedValues extends AutoPlugin {
  object autoImport {
    // set scalaJSLinkerConfig in someProject ~= makeCompliant
    val makeCompliant: StandardLinker.Config => StandardLinker.Config = {
      _.withSemantics { semantics =>
        semantics
          .withAsInstanceOfs(CheckedBehavior.Compliant)
          .withArrayIndexOutOfBounds(CheckedBehavior.Compliant)
          .withModuleInit(CheckedBehavior.Compliant)
          .withStrictFloats(true)
      }
    }

    val CheckedBehavior = org.scalajs.linker.CheckedBehavior

    type NodeJSEnvForcePolyfills = build.NodeJSEnvForcePolyfills
  }
}

object MyScalaJSPlugin extends AutoPlugin {
  override def requires: Plugins = ScalaJSPlugin

  val isGeneratingEclipse =
    Properties.envOrElse("GENERATING_ECLIPSE", "false").toBoolean

  val wantSourceMaps = settingKey[Boolean]("Whether source maps should be used")

  val configSettings: Seq[Setting[_]] = Def.settings(
      // Add a JS file defining Java system properties
      jsExecutionFiles := {
        val prev = jsExecutionFiles.value

        val javaSysPropsPattern = "-D([^=]*)=(.*)".r
        val javaSystemProperties = javaOptions.value.collect {
          case javaSysPropsPattern(propName, propValue) => (propName, propValue)
        }.toMap

        if (javaSystemProperties.isEmpty) {
          prev
        } else {
          val formattedProps = javaSystemProperties.map {
            case (propName, propValue) =>
              "\"" + escapeJS(propName) + "\": \"" + escapeJS(propValue) + "\""
          }
          val code = {
            "var __ScalaJSEnv = (typeof __ScalaJSEnv === \"object\" && __ScalaJSEnv) ? __ScalaJSEnv : {};\n" +
            "__ScalaJSEnv.javaSystemProperties = {" + formattedProps.mkString(", ") + "};\n"
          }
          val javaSysPropsFile =
            MemVirtualBinaryFile.fromStringUTF8("setJavaSystemProperties.js", code)

          javaSysPropsFile +: prev
        }
      }
  )

  override def projectSettings: Seq[Setting[_]] = Def.settings(
      /* Remove libraryDependencies on ourselves; we use .dependsOn() instead
       * inside this build.
       */
      libraryDependencies ~= { libDeps =>
        val blacklist =
          Set("scalajs-compiler", "scalajs-library", "scalajs-test-interface")
        libDeps.filterNot(dep => blacklist.contains(dep.name))
      },

      /* Most of our Scala.js libraries are not cross-compiled against the
       * the Scala.js binary version number.
       */
      crossVersion := CrossVersion.binary,

      scalaJSLinkerConfig ~= (_.withCheckIR(true)),

      wantSourceMaps := !scalaJSLinkerConfig.value.esFeatures.useECMAScript2015,

      jsEnv := new NodeJSEnv(
          NodeJSEnv.Config().withSourceMap(wantSourceMaps.value)),

      // Link source maps
      scalacOptions ++= {
        val base = (baseDirectory in LocalProject("scalajs")).value
        if (isGeneratingEclipse) Seq()
        else if (isSnapshot.value) Seq()
        else Seq(
          // Link source maps to github sources
          "-P:scalajs:mapSourceURI:" + base.toURI +
          "->https://raw.githubusercontent.com/scala-js/scala-js/v" +
          scalaJSVersion + "/"
        )
      },

      inConfig(Compile)(configSettings),
      inConfig(Test)(configSettings)
  )
}

object Build {
  import MyScalaJSPlugin.isGeneratingEclipse

  val bintrayProjectName = settingKey[String](
      "Project name on Bintray")

  val fetchScalaSource = taskKey[File](
    "Fetches the scala source for the current scala version")
  val shouldPartest = settingKey[Boolean](
    "Whether we should partest the current scala version (and fail if we can't)")

  /* MiMa configuration -- irrelevant while in 1.0.0-SNAPSHOT.
  val previousVersion = "0.6.23"
  val previousSJSBinaryVersion =
    ScalaJSCrossVersion.binaryScalaJSVersion(previousVersion)
  val previousBinaryCrossVersion =
    CrossVersion.binaryMapped(v => s"sjs${previousSJSBinaryVersion}_$v")

  val scalaVersionsUsedForPublishing: Set[String] =
    Set("2.10.7", "2.11.12", "2.12.5", "2.13.0-M3")
  val newScalaBinaryVersionsInThisRelease: Set[String] =
    Set()
  */

  def hasNewCollections(version: String): Boolean = {
    !version.startsWith("2.10.") &&
    !version.startsWith("2.11.") &&
    !version.startsWith("2.12.") &&
    version != "2.13.0-M3"
  }

  /** Returns the appropriate subdirectory of `sourceDir` depending on whether
   *  the `scalaV` uses the new collections (introduced in 2.13.0-M4) or not.
   */
  def collectionsEraDependentDirectory(scalaV: String, sourceDir: File): File =
    if (hasNewCollections(scalaV)) sourceDir / "scala-new-collections"
    else sourceDir / "scala-old-collections"

<<<<<<< HEAD
=======
  val scalaVersionsUsedForPublishing: Set[String] =
    Set("2.10.7", "2.11.12", "2.12.6", "2.13.0-M3")
  val newScalaBinaryVersionsInThisRelease: Set[String] =
    Set()

>>>>>>> efc5b865
  val javaVersion = settingKey[Int](
    "The major Java SDK version that should be assumed for compatibility. " +
    "Defaults to what sbt is running with.")

  val javaDocBaseURL: String = "http://docs.oracle.com/javase/8/docs/api/"

  private def includeIf(testDir: File, condition: Boolean): List[File] =
    if (condition) List(testDir)
    else Nil

  val previousArtifactSetting: Setting[_] = {
    mimaPreviousArtifacts ++= {
      /* MiMa is completely disabled while we are in 1.0.0-SNAPSHOT.
      val scalaV = scalaVersion.value
      val scalaBinaryV = scalaBinaryVersion.value
      if (!scalaVersionsUsedForPublishing.contains(scalaV)) {
        // This artifact will not be published. Binary compatibility is irrelevant.
        Set.empty
      } else if (newScalaBinaryVersionsInThisRelease.contains(scalaBinaryV)) {
        // New in this release, no binary compatibility to comply to
        Set.empty
      } else {
        val thisProjectID = projectID.value
        val previousCrossVersion = thisProjectID.crossVersion match {
          case ScalaJSCrossVersion.binary => previousBinaryCrossVersion
          case crossVersion               => crossVersion
        }
        /* Filter out e:info.apiURL as it expects 0.6.7-SNAPSHOT, whereas the
         * artifact we're looking for has 0.6.6 (for example).
         */
        val prevExtraAttributes =
          thisProjectID.extraAttributes.filterKeys(_ != "e:info.apiURL")
        val prevProjectID =
          (thisProjectID.organization % thisProjectID.name % previousVersion)
            .cross(previousCrossVersion)
            .extra(prevExtraAttributes.toSeq: _*)
        Set(CrossVersion(scalaV, scalaBinaryV)(prevProjectID).cross(CrossVersion.Disabled))
      }
      */
      Set.empty
    }
  }

  val commonSettings = Seq(
      scalaVersion := "2.12.6",
      organization := "org.scala-js",
      version := scalaJSVersion,

      normalizedName ~= {
        _.replace("scala.js", "scalajs").replace("scala-js", "scalajs")
      },

      homepage := Some(url("http://scala-js.org/")),
      licenses += ("BSD New",
          url("https://github.com/scala-js/scala-js/blob/master/LICENSE")),
      scmInfo := Some(ScmInfo(
          url("https://github.com/scala-js/scala-js"),
          "scm:git:git@github.com:scala-js/scala-js.git",
          Some("scm:git:git@github.com:scala-js/scala-js.git"))),

      shouldPartest := {
        val testListDir = (
          (resourceDirectory in (LocalProject("partestSuite"), Test)).value / "scala"
            / "tools" / "partest" / "scalajs" / scalaVersion.value
        )
        testListDir.exists
      },

      scalacOptions ++= Seq(
          "-deprecation",
          "-unchecked",
          "-feature",
          "-encoding", "utf8"
      ),

      // Scaladoc linking
      apiURL := {
        val name = normalizedName.value
        Some(url(s"http://www.scala-js.org/api/$name/$scalaJSVersion/"))
      },
      autoAPIMappings := true,

      // Add Java Scaladoc mapping
      apiMappings ++= {
        val optRTJar = {
          val bootClasspath = System.getProperty("sun.boot.class.path")
          if (bootClasspath != null) {
            // JDK <= 8, there is an rt.jar (or classes.jar) on the boot classpath
            val jars = bootClasspath.split(java.io.File.pathSeparator)
            def matches(path: String, name: String): Boolean =
              path.endsWith(s"${java.io.File.separator}$name.jar")
            val jar = jars.find(matches(_, "rt")) // most JREs
              .orElse(jars.find(matches(_, "classes"))) // Java 6 on Mac OS X
              .get
            Some(file(jar))
          } else {
            // JDK >= 9, maybe sbt gives us a fake rt.jar in `scala.ext.dirs`
            val scalaExtDirs = Option(System.getProperty("scala.ext.dirs"))
            scalaExtDirs.map(extDirs => file(extDirs) / "rt.jar")
          }
        }

        optRTJar.fold[Map[File, URL]] {
          Map.empty
        } { rtJar =>
          assert(rtJar.exists, s"$rtJar does not exist")
          Map(rtJar -> url(javaDocBaseURL))
        }
      },

      /* Add a second Java Scaladoc mapping for cases where Scala actually
       * understands the jrt:/ filesystem of Java 9.
       */
      apiMappings +=
        file("/modules/java.base") -> url(javaDocBaseURL),

      /* Patch the ScalaDoc we generate.
       *
       *  After executing the normal doc command, copy everything to the
       *  `patched-api` directory (same internal directory structure) while
       *  patching the following:
       *
       *  - Append `additional-doc-styles.css` to `lib/template.css`
       *  - Fix external links to the JavaDoc, i.e. change
       *    `${javaDocBaseURL}index.html#java.lang.String` to
       *    `${javaDocBaseURL}index.html?java/lang/String.html`
       */
      doc in Compile := {
        // Where to store the patched docs
        val outDir = crossTarget.value / "patched-api"

        // Find all files in the current docs
        val docPaths = {
          val docDir = (doc in Compile).value
          Path.selectSubpaths(docDir, new SimpleFileFilter(_.isFile)).toMap
        }

        /* File with our CSS styles (needs to be canonical so that the
         * comparison below works)
         */
        val additionalStylesFile =
          (root.base / "assets/additional-doc-styles.css").getCanonicalFile

        // Regex and replacement function for JavaDoc linking
        val javadocAPIRe =
          s"""\"(\\Q${javaDocBaseURL}index.html\\E)#([^"]*)\"""".r

        val logger = streams.value.log
        val errorsSeen = mutable.Set.empty[String]

        val fixJavaDocLink = { (m: scala.util.matching.Regex.Match) =>
          val frag = m.group(2)

          // Fail when encountering links to class members
          if (frag.contains("@") && !errorsSeen.contains(frag)) {
            errorsSeen += frag
            logger.error(s"Cannot fix JavaDoc link to member: $frag")
          }

          m.group(1) + "?" + frag.replace('.', '/') + ".html"
        }

        FileFunction.cached(streams.value.cacheDirectory,
            FilesInfo.lastModified, FilesInfo.exists) { files =>
          for {
            file <- files
            if file != additionalStylesFile
          } yield {
            val relPath = docPaths(file)
            val outFile = outDir / relPath

            if (relPath == "lib/template.css") {
              val styles = IO.read(additionalStylesFile)
              IO.copyFile(file, outFile)
              IO.append(outFile, styles)
            } else if (relPath.endsWith(".html")) {
              val content = IO.read(file)
              val patched = javadocAPIRe.replaceAllIn(content, fixJavaDocLink)
              IO.write(outFile, patched)
            } else {
              IO.copyFile(file, outFile)
            }

            outFile
          }
        } (docPaths.keySet + additionalStylesFile)

        if (errorsSeen.size > 0)
          throw new MessageOnlyException("ScalaDoc patching had errors")

        outDir
      }
  )

  val noClassFilesSettings: Setting[_] = (
      scalacOptions in (Compile, compile) ++= {
        if (isGeneratingEclipse) Seq()
        else Seq("-Yskip:cleanup,icode,jvm")
      }
  )

  val publishSettings = Seq(
      publishMavenStyle := true,
      publishTo := {
        val nexus = "https://oss.sonatype.org/"
        if (isSnapshot.value)
          Some("snapshots" at nexus + "content/repositories/snapshots")
        else
          Some("releases" at nexus + "service/local/staging/deploy/maven2")
      },
      pomExtra := (
          <developers>
            <developer>
              <id>sjrd</id>
              <name>Sébastien Doeraene</name>
              <url>https://github.com/sjrd/</url>
            </developer>
            <developer>
              <id>gzm0</id>
              <name>Tobias Schlatter</name>
              <url>https://github.com/gzm0/</url>
            </developer>
            <developer>
              <id>nicolasstucki</id>
              <name>Nicolas Stucki</name>
              <url>https://github.com/nicolasstucki/</url>
            </developer>
          </developers>
      ),
      pomIncludeRepository := { _ => false }
  )

  val fatalWarningsSettings = Seq(
      // The pattern matcher used to exceed its analysis budget before 2.11.5
      scalacOptions ++= {
        scalaVersion.value.split('.') match {
          case Array("2", "10", _)                 => Nil
          case Array("2", "11", x)
              if x.takeWhile(_.isDigit).toInt <= 4 => Nil
          case _                                   => Seq("-Xfatal-warnings")
        }
      },

      scalacOptions in (Compile, doc) := {
        val baseOptions = (scalacOptions in (Compile, doc)).value

        // in Scala 2.10, some ScalaDoc links fail
        val fatalInDoc = scalaBinaryVersion.value != "2.10"

        if (fatalInDoc) baseOptions
        else baseOptions.filterNot(_ == "-Xfatal-warnings")
      }
  )

  private def publishToBintraySettings = Def.settings(
      publishTo := {
        val proj = bintrayProjectName.value
        val ver = version.value
        if (isSnapshot.value) {
          None // Bintray does not support snapshots
        } else {
          val url = new java.net.URL(
              s"https://api.bintray.com/content/scala-js/scala-js-releases/$proj/$ver")
          val patterns = Resolver.ivyStylePatterns
          Some(Resolver.url("bintray", url)(patterns))
        }
      }
  )

  val publishIvySettings = Def.settings(
      publishToBintraySettings,
      publishMavenStyle := false
  )

  private def parallelCollectionsDependencies(
      scalaVersion: String): Seq[ModuleID] = {
    CrossVersion.partialVersion(scalaVersion) match {
      case Some((2, n)) if n >= 13 =>
        Seq("org.scala-lang.modules" %% "scala-parallel-collections" % "0.1.2")

      case _ => Nil
    }
  }

  implicit class ProjectOps(val project: Project) extends AnyVal {
    /** Uses the Scala.js compiler plugin. */
    def withScalaJSCompiler: Project =
      if (isGeneratingEclipse) project
      else project.dependsOn(compiler % "plugin")

    def withScalaJSJUnitPlugin: Project = {
      project.settings(
          scalacOptions in Test ++= {
            if (isGeneratingEclipse) {
              Seq.empty
            } else {
              val jar = (packageBin in (jUnitPlugin, Compile)).value
              Seq(s"-Xplugin:$jar")
            }
          }
      )
    }

    /** Depends on library as if (exportJars in library) was set to false. */
    def dependsOnLibraryNoJar: Project = {
      if (isGeneratingEclipse) {
        project.dependsOn(library)
      } else {
        project.settings(
            internalDependencyClasspath in Compile ++= {
              val prods = (products in (library, Compile)).value
              val analysis = (compile in (library, Compile)).value
              prods.map(p => Classpaths.analyzed(p, analysis))
            }
        )
      }
    }

    /** Depends on the sources of another project. */
    def dependsOnSource(dependency: Project): Project = {
      if (isGeneratingEclipse) {
        project.dependsOn(dependency)
      } else {
        project.settings(
            unmanagedSourceDirectories in Compile +=
              (scalaSource in (dependency, Compile)).value
        )
      }
    }
  }

  val thisBuildSettings = Def.settings(
      // JDK version we are running with
      javaVersion in Global := {
        val fullVersion = System.getProperty("java.version")
        val v = fullVersion.stripPrefix("1.").takeWhile(_.isDigit).toInt
        sLog.value.info(s"Detected JDK version $v")
        if (v < 8)
          throw new MessageOnlyException("This build requires JDK 8 or later. Aborting.")
        v
      }
  )

  lazy val root: Project = Project(id = "scalajs", base = file(".")).settings(
      commonSettings,
      name := "Scala.js",
      publishArtifact in Compile := false,

      clean := clean.dependsOn(
          clean in compiler,
          clean in irProject, clean in irProjectJS,
          clean in io, clean in ioJS,
          clean in logging, clean in loggingJS,
          clean in linker, clean in linkerJS,
          clean in jsEnvs, clean in jsEnvsTestKit, clean in nodeJSEnv,
          clean in testAdapter, clean in plugin,
          clean in javalanglib, clean in javalib, clean in scalalib,
          clean in libraryAux, clean in library, clean in minilib,
          clean in stubs,
          clean in testInterface,
          clean in jUnitRuntime, clean in jUnitPlugin,
          clean in jUnitTestOutputsJS, clean in jUnitTestOutputsJVM,
          clean in examples, clean in helloworld,
          clean in reversi, clean in testingExample,
          clean in testSuite, clean in testSuiteJVM,
          clean in testSuiteEx,
          clean in partest, clean in partestSuite,
          clean in scalaTestSuite).value,

      publish := {},
      publishLocal := {}
  )

  val commonIrProjectSettings = Def.settings(
      commonSettings,
      publishSettings,
      fatalWarningsSettings,
      name := "Scala.js IR",
      previousArtifactSetting,
      mimaBinaryIssueFilters ++= BinaryIncompatibilities.IR,
      exportJars := true, // required so ScalaDoc linking works

      testOptions += Tests.Argument(TestFrameworks.JUnit, "-v", "-a", "-s")
  )

  lazy val irProject: Project = Project(id = "ir", base = file("ir")).settings(
      commonIrProjectSettings,
      libraryDependencies +=
        "com.novocode" % "junit-interface" % "0.9" % "test"
  )

  lazy val irProjectJS: Project = Project(
      id = "irJS", base = file("ir/.js")
  ).enablePlugins(
      MyScalaJSPlugin
  ).settings(
      commonIrProjectSettings,
      crossVersion := ScalaJSCrossVersion.binary,
      unmanagedSourceDirectories in Compile +=
        (scalaSource in Compile in irProject).value,
      unmanagedSourceDirectories in Test +=
        (scalaSource in Test in irProject).value
  ).withScalaJSCompiler.withScalaJSJUnitPlugin.dependsOn(
      library, jUnitRuntime % "test"
  )

  lazy val compiler: Project = project.settings(
      commonSettings,
      publishSettings,
      name := "Scala.js compiler",
      crossVersion := CrossVersion.full, // because compiler api is not binary compatible
      libraryDependencies ++= Seq(
          "org.scala-lang" % "scala-compiler" % scalaVersion.value,
          "org.scala-lang" % "scala-reflect" % scalaVersion.value,
          "com.novocode" % "junit-interface" % "0.9" % "test"
      ),
      testOptions += Tests.Argument(TestFrameworks.JUnit, "-v", "-a"),
      testOptions += Tests.Setup { () =>
        val testOutDir = (streams.value.cacheDirectory / "scalajs-compiler-test")
        IO.createDirectory(testOutDir)
        System.setProperty("scala.scalajs.compiler.test.output",
            testOutDir.getAbsolutePath)
        System.setProperty("scala.scalajs.compiler.test.scalajslib",
            (packageBin in (LocalProject("library"), Compile)).value.getAbsolutePath)

        def scalaArtifact(name: String): String = {
          def isTarget(att: Attributed[File]) = {
            att.metadata.get(moduleID.key).exists { mId =>
              mId.organization == "org.scala-lang" &&
              mId.name == name &&
              mId.revision == scalaVersion.value
            }
          }

          (managedClasspath in Test).value.find(isTarget).fold {
            streams.value.log.error(s"Couldn't find $name on the classpath")
            ""
          } { lib =>
            lib.data.getAbsolutePath
          }
        }

        System.setProperty("scala.scalajs.compiler.test.scalalib",
            scalaArtifact("scala-library"))

        System.setProperty("scala.scalajs.compiler.test.scalareflect",
            scalaArtifact("scala-reflect"))
      },
      exportJars := true
  ).dependsOnSource(irProject)

  val commonIOSettings = Def.settings(
      commonSettings,
      publishSettings,
      fatalWarningsSettings,
      name := "Scala.js IO",
      previousArtifactSetting,
      mimaBinaryIssueFilters ++= BinaryIncompatibilities.IO,
      exportJars := true, // required so ScalaDoc linking works

      unmanagedSourceDirectories in Compile +=
        baseDirectory.value.getParentFile / "shared/src/main/scala",
      unmanagedSourceDirectories in Test +=
        baseDirectory.value.getParentFile / "shared/src/test/scala",

      testOptions += Tests.Argument(TestFrameworks.JUnit, "-v", "-a", "-s")
  )

  lazy val io: Project = (project in file("io/jvm")).settings(
      commonIOSettings,
      libraryDependencies +=
        "com.novocode" % "junit-interface" % "0.9" % "test"
  )

  lazy val ioJS: Project = (project in file("io/js")).enablePlugins(
      MyScalaJSPlugin
  ).settings(
      commonIOSettings,
      crossVersion := ScalaJSCrossVersion.binary
  ).withScalaJSCompiler.withScalaJSJUnitPlugin.dependsOn(
      library, jUnitRuntime % "test"
  )

  val commonLoggingSettings = Def.settings(
      commonSettings,
      publishSettings,
      fatalWarningsSettings,
      name := "Scala.js Logging",
      previousArtifactSetting,
      mimaBinaryIssueFilters ++= BinaryIncompatibilities.Logging,
      exportJars := true, // required so ScalaDoc linking works

      unmanagedSourceDirectories in Compile +=
        baseDirectory.value.getParentFile / "shared/src/main/scala"
  )

  lazy val logging: Project = (project in file("logging/jvm")).settings(
      commonLoggingSettings
  )

  lazy val loggingJS: Project = (project in file("logging/js")).enablePlugins(
      MyScalaJSPlugin
  ).settings(
      commonLoggingSettings,
      crossVersion := ScalaJSCrossVersion.binary
  ).withScalaJSCompiler.dependsOn(
      library
  )

  val commonLinkerSettings = Def.settings(
      commonSettings,
      publishSettings,
      fatalWarningsSettings,
      name := "Scala.js linker",

      unmanagedSourceDirectories in Compile +=
        baseDirectory.value.getParentFile / "shared/src/main/scala",
      unmanagedSourceDirectories in Test +=
        baseDirectory.value.getParentFile / "shared/src/test/scala",

      sourceGenerators in Compile += Def.task {
        ScalaJSEnvGenerator.generateEnvHolder(
          (baseDirectory in LocalProject("scalajs")).value,
          (sourceManaged in Compile).value)
      }.taskValue,

      previousArtifactSetting,
      mimaBinaryIssueFilters ++= BinaryIncompatibilities.Linker,
      exportJars := true, // required so ScalaDoc linking works

      testOptions += Tests.Argument(TestFrameworks.JUnit, "-v", "-a"),
      javaOptions in Test += {
        val libJar = (packageBin in (LocalProject("minilib"), Compile)).value
        "-Dorg.scalajs.linker.stdlibjar=" + libJar.getAbsolutePath
      }
  )

  lazy val linker: Project = (project in file("linker/jvm")).settings(
      commonLinkerSettings,
      libraryDependencies ++= Seq(
          "com.google.javascript" % "closure-compiler" % "v20160517",
          "com.novocode" % "junit-interface" % "0.9" % "test"
      ) ++ (
          parallelCollectionsDependencies(scalaVersion.value)
      ),
      fork in Test := true
  ).dependsOn(irProject, io, logging)

  lazy val linkerJS: Project = (project in file("linker/js")).enablePlugins(
      MyScalaJSPlugin
  ).settings(
      commonLinkerSettings,
      crossVersion := ScalaJSCrossVersion.binary,
      scalaJSLinkerConfig in Test ~= (_.withModuleKind(ModuleKind.CommonJSModule))
  ).withScalaJSCompiler.withScalaJSJUnitPlugin.dependsOn(
      library, irProjectJS, ioJS, loggingJS, jUnitRuntime % "test"
  )

  lazy val jsEnvs: Project = (project in file("js-envs")).settings(
      commonSettings,
      publishSettings,
      fatalWarningsSettings,
      name := "Scala.js JS Envs",
      libraryDependencies += "com.novocode" % "junit-interface" % "0.9" % "test",
      previousArtifactSetting,
      mimaBinaryIssueFilters ++= BinaryIncompatibilities.JSEnvs
  ).dependsOn(io, logging)

  lazy val jsEnvsTestKit: Project = (project in file("js-envs-test-kit")).settings(
      commonSettings,
      publishSettings,
      fatalWarningsSettings,
      name := "Scala.js JS Envs Test Kit",
      libraryDependencies += "junit" % "junit" % "4.12",
      previousArtifactSetting,
      mimaBinaryIssueFilters ++= BinaryIncompatibilities.JSEnvsTestKit
  ).dependsOn(jsEnvs)

  lazy val nodeJSEnv: Project = (project in file("nodejs-env")).settings(
      commonSettings,
      publishSettings,
      fatalWarningsSettings,
      name := "Scala.js Node.js env",
      normalizedName := "scalajs-nodejs-env",
      moduleName := "scalajs-env-nodejs",
      libraryDependencies +=
        "com.novocode" % "junit-interface" % "0.9" % "test",
      previousArtifactSetting
  ).dependsOn(jsEnvs, jsEnvsTestKit % "test")

  lazy val testAdapter = (project in file("test-adapter")).settings(
      commonSettings,
      publishSettings,
      fatalWarningsSettings,
      name := "Scala.js sbt test adapter",
      libraryDependencies += "org.scala-sbt" % "test-interface" % "1.0",
      libraryDependencies +=
        "com.novocode" % "junit-interface" % "0.11" % "test",
      previousArtifactSetting,
      mimaBinaryIssueFilters ++= BinaryIncompatibilities.TestAdapter,
      unmanagedSourceDirectories in Compile +=
        baseDirectory.value.getParentFile / "test-common/src/main/scala",
      unmanagedSourceDirectories in Test +=
        baseDirectory.value.getParentFile / "test-common/src/test/scala"
  ).dependsOn(jsEnvs)

  lazy val plugin: Project = Project(id = "sbtPlugin", base = file("sbt-plugin")).settings(
      commonSettings,
      publishIvySettings,
      fatalWarningsSettings,
      name := "Scala.js sbt plugin",
      normalizedName := "sbt-scalajs",
      bintrayProjectName := "sbt-scalajs-plugin", // "sbt-scalajs" was taken
      sbtPlugin := true,
      scalaBinaryVersion :=
        CrossVersion.binaryScalaVersion(scalaVersion.value),
      previousArtifactSetting,
      mimaBinaryIssueFilters ++= BinaryIncompatibilities.SbtPlugin,

      /* This works around a bug in ^^ from sbt (should be just addSbtPlugin).
       * We inline the definition of addSbtPlugin and fix the sbt binary version.
       */
      libraryDependencies += {
        val sbtV =
          if ((sbtVersion in pluginCrossBuild).value.startsWith("1.0.")) "1.0"
          else (sbtBinaryVersion in update).value
        val scalaV = (scalaBinaryVersion in update).value
        Defaults.sbtPluginExtra(
            "org.portable-scala" % "sbt-platform-deps" % "1.0.0-M2", sbtV, scalaV)
      },

      // Add API mappings for sbt (seems they don't export their API URL)
      apiMappings ++= {
        val deps = (externalDependencyClasspath in Compile).value

        val sbtJars = deps filter { attributed =>
          val p = attributed.data.getPath
          p.contains("/org.scala-sbt/") && p.endsWith(".jar")
        }

        val docUrl =
          url(s"http://www.scala-sbt.org/${sbtVersion.value}/api/")

        sbtJars.map(_.data -> docUrl).toMap
      }
  ).dependsOn(linker, jsEnvs, nodeJSEnv, testAdapter)

  lazy val delambdafySetting = {
    scalacOptions ++= (
        if (isGeneratingEclipse) Seq()
        else Seq("-Ydelambdafy:method"))
  }

  lazy val ensureSAMSupportSetting: Setting[_] = {
    scalacOptions ++= {
      if (scalaBinaryVersion.value == "2.11") Seq("-Xexperimental")
      else Nil
    }
  }

  private def serializeHardcodedIR(base: File,
      classDef: ir.Trees.ClassDef): File = {
    // We assume that there are no weird characters in the full name
    val fullName = ir.Definitions.decodeClassName(classDef.name.name)
    val output = base / (fullName.replace('.', '/') + ".sjsir")

    if (!output.exists()) {
      IO.createDirectory(output.getParentFile)
      val stream = new BufferedOutputStream(new FileOutputStream(output))
      try ir.Serializers.serialize(stream, classDef)
      finally stream.close()
    }
    output
  }

  lazy val javalanglib: Project = project.enablePlugins(
      MyScalaJSPlugin
  ).settings(
      commonSettings,
      fatalWarningsSettings,
      name := "java.lang library for Scala.js",
      publishArtifact in Compile := false,
      delambdafySetting,
      ensureSAMSupportSetting,
      noClassFilesSettings,

      resourceGenerators in Compile += Def.task {
        val base = (resourceManaged in Compile).value
        Seq(serializeHardcodedIR(base, JavaLangObject.TheClassDef))
      }.taskValue,
      scalaJSExternalCompileSettings
  ).withScalaJSCompiler.dependsOnLibraryNoJar

  lazy val javalib: Project = project.enablePlugins(
      MyScalaJSPlugin
  ).settings(
      commonSettings,
      fatalWarningsSettings,
      name := "Java library for Scala.js",
      publishArtifact in Compile := false,
      delambdafySetting,
      ensureSAMSupportSetting,
      noClassFilesSettings,
      scalaJSExternalCompileSettings
  ).withScalaJSCompiler.dependsOnLibraryNoJar

  lazy val scalalib: Project = project.enablePlugins(
      MyScalaJSPlugin
  ).settings(
      commonSettings,
      /* Link source maps to the GitHub sources of the original scalalib
       * #2195 This must come *before* the option added by MyScalaJSPlugin
       * because mapSourceURI works on a first-match basis.
       */
      scalacOptions := {
        val previousScalacOptions = scalacOptions.value
        val sourceMapOption = {
          "-P:scalajs:mapSourceURI:" +
          (artifactPath in fetchScalaSource).value.toURI +
          "->https://raw.githubusercontent.com/scala/scala/v" +
          scalaVersion.value + "/src/library/"
        }
        sourceMapOption +: previousScalacOptions
      },
      name := "Scala library for Scala.js",
      publishArtifact in Compile := false,
      delambdafySetting,
      noClassFilesSettings,

      // The Scala lib is full of warnings we don't want to see
      scalacOptions ~= (_.filterNot(
          Set("-deprecation", "-unchecked", "-feature") contains _)),

      // Tell the plugin to hack-fix bad classOf trees
      scalacOptions += "-P:scalajs:fixClassOf",

      libraryDependencies +=
        "org.scala-lang" % "scala-library" % scalaVersion.value classifier "sources",

      artifactPath in fetchScalaSource :=
        target.value / "scalaSources" / scalaVersion.value,

      /* Work around for #2649. We would like to always use `update`, but
       * that fails if the scalaVersion we're looking for happens to be the
       * version of Scala used by sbt itself. This is clearly a bug in sbt,
       * which we work around here by using `updateClassifiers` instead in
       * that case.
       */
      update in fetchScalaSource := Def.taskDyn {
        if (scalaVersion.value == scala.util.Properties.versionNumberString)
          updateClassifiers
        else
          update
      }.value,

      fetchScalaSource := {
        val s = streams.value
        val cacheDir = s.cacheDirectory
        val ver = scalaVersion.value
        val trgDir = (artifactPath in fetchScalaSource).value

        val report = (update in fetchScalaSource).value
        val scalaLibSourcesJar = report.select(
            configuration = Set("compile"),
            module = moduleFilter(name = "scala-library"),
            artifact = artifactFilter(classifier = "sources")).headOption.getOrElse {
          throw new Exception(
              s"Could not fetch scala-library sources for version $ver")
        }

        FileFunction.cached(cacheDir / s"fetchScalaSource-$ver",
            FilesInfo.lastModified, FilesInfo.exists) { dependencies =>
          s.log.info(s"Unpacking Scala library sources to $trgDir...")

          if (trgDir.exists)
            IO.delete(trgDir)
          IO.createDirectory(trgDir)
          IO.unzip(scalaLibSourcesJar, trgDir)
        } (Set(scalaLibSourcesJar))

        trgDir
      },

      unmanagedSourceDirectories in Compile := {
        // Calculates all prefixes of the current Scala version
        // (including the empty prefix) to construct override
        // directories like the following:
        // - override-2.11.0-RC1
        // - override-2.11.0
        // - override-2.11
        // - override-2
        // - override
        val ver = scalaVersion.value
        val base = baseDirectory.value
        val parts = ver.split(Array('.','-'))
        val verList = parts.inits.map { ps =>
          val len = ps.mkString(".").length
          // re-read version, since we lost '.' and '-'
          ver.substring(0, len)
        }
        def dirStr(v: String) =
          if (v.isEmpty) "overrides" else s"overrides-$v"
        val dirs = verList.map(base / dirStr(_)).filter(_.exists)
        dirs.toSeq // most specific shadow less specific
      },

      // Compute sources
      // Files in earlier src dirs shadow files in later dirs
      sources in Compile := {
        // Sources coming from the sources of Scala
        val scalaSrcDir = fetchScalaSource.value

        // All source directories (overrides shadow scalaSrcDir)
        val sourceDirectories =
          (unmanagedSourceDirectories in Compile).value :+ scalaSrcDir

        // Filter sources with overrides
        def normPath(f: File): String =
          f.getPath.replace(java.io.File.separator, "/")

        val sources = mutable.ListBuffer.empty[File]
        val paths = mutable.Set.empty[String]

        for {
          srcDir <- sourceDirectories
          normSrcDir = normPath(srcDir)
          src <- (srcDir ** "*.scala").get
        } {
          val normSrc = normPath(src)
          val path = normSrc.substring(normSrcDir.length)
          val useless =
            path.contains("/scala/collection/parallel/") ||
            path.contains("/scala/util/parsing/")
          if (!useless) {
            if (paths.add(path))
              sources += src
            else
              streams.value.log.debug(s"not including $src")
          }
        }

        sources.result()
      },

      scalaJSExternalCompileSettings
  ).withScalaJSCompiler.dependsOnLibraryNoJar

  lazy val libraryAux: Project = (project in file("library-aux")).enablePlugins(
      MyScalaJSPlugin
  ).settings(
      commonSettings,
      fatalWarningsSettings,
      name := "Scala.js aux library",
      publishArtifact in Compile := false,
      delambdafySetting,
      noClassFilesSettings,
      scalaJSExternalCompileSettings
  ).withScalaJSCompiler.dependsOnLibraryNoJar

  lazy val library: Project = project.enablePlugins(
      MyScalaJSPlugin
  ).settings(
      commonSettings,
      publishSettings,
      fatalWarningsSettings,
      name := "Scala.js library",
      delambdafySetting,
      ensureSAMSupportSetting,
      exportJars := !isGeneratingEclipse,
      previousArtifactSetting,
      mimaBinaryIssueFilters ++= BinaryIncompatibilities.Library,

      scalaJSExternalCompileSettings,

      test in Test := {
        streams.value.log.warn("Skipping library/test. Run testSuite/test to test library.")
      },

      inConfig(Compile)(Seq(
          scalacOptions in doc ++= Seq(
              "-implicits",
              "-groups",
              "-doc-title", "Scala.js",
              "-doc-version", scalaJSVersion
          ),

          unmanagedSourceDirectories +=
            collectionsEraDependentDirectory(scalaVersion.value, sourceDirectory.value),

          // Filter doc sources to remove implementation details from doc.
          sources in doc := {
            val prev = (sources in doc).value
            val javaV = javaVersion.value
            val scalaV = scalaVersion.value

            /* On Java 9+, Scaladoc will crash with "bad constant pool tag 20"
             * until version 2.12.1 included. The problem seems to have been
             * fixed in 2.12.2, perhaps through
             * https://github.com/scala/scala/pull/5711.
             * See also #3152.
             */
            val mustAvoidJavaDoc = {
              javaV >= 9 && {
                scalaV.startsWith("2.10.") ||
                scalaV.startsWith("2.11.") ||
                scalaV == "2.12.0" ||
                scalaV == "2.12.1"
              }
            }

            if (!mustAvoidJavaDoc) {
              def containsFileFilter(s: String): FileFilter = new FileFilter {
                override def accept(f: File): Boolean = {
                  val path = f.getAbsolutePath.replace('\\', '/')
                  path.contains(s)
                }
              }

              val filter: FileFilter = (
                  AllPassFilter
                    -- containsFileFilter("/scala/scalajs/runtime/")
                    -- containsFileFilter("/scala/scalajs/js/annotation/internal/")
                    -- "*.nodoc.scala"
              )

              (sources in doc).value.filter(filter.accept)
            } else {
              Nil
            }
          },

          /* Add compiled .class files to doc dependencyClasspath, so we can
           * still compile even with only part of the files being present.
           */
          dependencyClasspath in doc ++= exportedProducts.value,

          /* Add the .sjsir files from other lib projects
           * (but not .class files)
           */
          mappings in packageBin := {
            /* From library, we must take everyting, except the
             * java.nio.TypedArrayBufferBridge object, whose actual
             * implementation is in javalib.
             */
            val superMappings = (mappings in packageBin).value
            val libraryMappings = superMappings.filter(
                _._2.replace('\\', '/') !=
                  "scala/scalajs/js/typedarray/TypedArrayBufferBridge$.sjsir")

            val filter = ("*.sjsir": NameFilter)

            val otherProducts = (
                (products in LocalProject("javalanglib")).value ++
                (products in LocalProject("javalib")).value ++
                (products in LocalProject("scalalib")).value ++
                (products in LocalProject("libraryAux")).value)
            val otherMappings =
              otherProducts.flatMap(base => Path.selectSubpaths(base, filter))

            libraryMappings ++ otherMappings
          }
      ))
  ).withScalaJSCompiler

  lazy val minilib: Project = project.enablePlugins(
      MyScalaJSPlugin
  ).settings(
      commonSettings,
      fatalWarningsSettings,
      name := "scalajs-minilib",

      noClassFilesSettings,
      scalaJSExternalCompileSettings,
      inConfig(Compile)(Seq(
          mappings in packageBin := {
            val superMappings = (mappings in packageBin).value
            val libraryMappings = (mappings in (library, packageBin)).value

            val whitelisted = libraryMappings.filter { mapping =>
              MiniLib.Whitelist.contains(mapping._2.replace('\\', '/'))
            }

            whitelisted ++ superMappings
          }
      ))
  ).withScalaJSCompiler.dependsOn(library)

  lazy val stubs: Project = project.settings(
      commonSettings,
      publishSettings,
      name := "Scala.js Stubs",
      libraryDependencies += "org.scala-lang" % "scala-reflect" % scalaVersion.value,
      previousArtifactSetting
  )

  // Test framework
  lazy val testInterface = (project in file("test-interface")).enablePlugins(
      MyScalaJSPlugin
  ).settings(
      commonSettings,
      publishSettings,
      fatalWarningsSettings,
      name := "Scala.js test interface",
      delambdafySetting,
      previousArtifactSetting,
      mimaBinaryIssueFilters ++= BinaryIncompatibilities.TestInterface,
      unmanagedSourceDirectories in Compile +=
        baseDirectory.value.getParentFile / "test-common/src/main/scala"
      /* Note: We cannot add the test-common tests, since they test async
       * stuff and JUnit does not support async tests. Therefore we need to
       * block, so we cannot run on JS.
       */
  ).withScalaJSCompiler.dependsOn(library)

  lazy val jUnitRuntime = (project in file("junit-runtime")).enablePlugins(
      MyScalaJSPlugin
  ).settings(
      commonSettings,
      publishSettings,
      fatalWarningsSettings,
      name := "Scala.js JUnit test runtime"
  ).withScalaJSCompiler.dependsOn(testInterface)

  val commonJUnitTestOutputsSettings = Def.settings(
      commonSettings,
      publishArtifact in Compile := false,
      parallelExecution in Test := false,
      unmanagedSourceDirectories in Test +=
        baseDirectory.value.getParentFile / "shared/src/test/scala",
      testOptions in Test ++= Seq(
          Tests.Argument(TestFrameworks.JUnit, "-v", "-a", "-s"),
          Tests.Filter(_.endsWith("Assertions"))
      )
  )

  lazy val jUnitTestOutputsJS = (project in file("junit-test/output-js")).enablePlugins(
      MyScalaJSPlugin
  ).settings(
      commonJUnitTestOutputsSettings,
      name := "Tests for Scala.js JUnit output in JS."
  ).withScalaJSCompiler.withScalaJSJUnitPlugin.dependsOn(
      jUnitRuntime % "test", testInterface % "test"
  )


  lazy val jUnitTestOutputsJVM = (project in file("junit-test/output-jvm")).settings(
      commonJUnitTestOutputsSettings,
      name := "Tests for Scala.js JUnit output in JVM.",
      libraryDependencies ++= Seq(
          "org.scala-sbt" % "test-interface" % "1.0" % "test",
          "com.novocode" % "junit-interface" % "0.11" % "test"
      )
  )

  lazy val jUnitPlugin = (project in file("junit-plugin")).settings(
      commonSettings,
      publishSettings,
      fatalWarningsSettings,
      name := "Scala.js JUnit test plugin",
      crossVersion := CrossVersion.full,
      libraryDependencies += "org.scala-lang" % "scala-compiler" % scalaVersion.value,
      exportJars := true
  )

  // Examples

  lazy val examples: Project = project.settings(
      commonSettings,
      name := "Scala.js examples"
  ).aggregate(helloworld, reversi, testingExample)

  lazy val exampleSettings = commonSettings ++ fatalWarningsSettings

  lazy val helloworld: Project = (project in (file("examples") / "helloworld")).enablePlugins(
      MyScalaJSPlugin
  ).settings(
      exampleSettings,
      name := "Hello World - Scala.js example",
      moduleName := "helloworld",
      scalaJSUseMainModuleInitializer := true
  ).withScalaJSCompiler.dependsOn(library)

  lazy val reversi = (project in (file("examples") / "reversi")).enablePlugins(
      MyScalaJSPlugin
  ).settings(
      exampleSettings,
      name := "Reversi - Scala.js example",
      moduleName := "reversi"
  ).withScalaJSCompiler.dependsOn(library)

  lazy val testingExample = (project in (file("examples") / "testing")).enablePlugins(
      MyScalaJSPlugin
  ).settings(
      exampleSettings,
      name := "Testing - Scala.js example",
      moduleName := "testing",

      test in Test := {
        throw new MessageOnlyException(
            "testingExample/test is not supported because it requires DOM " +
            "support. Use testingExample/testHtml instead.")
      }
  ).withScalaJSCompiler.withScalaJSJUnitPlugin.dependsOn(
      library, jUnitRuntime % "test"
  )

  // Testing

  val testTagJavaOptionsSetting = {
    javaOptions ++= {
      val s = streams.value

      def envTagsFor(env: JSEnv): Seq[String] = env match {
        case env: NodeJSEnv =>
          val tags1 = Seq("nodejs", "typedarray")

          if (MyScalaJSPlugin.wantSourceMaps.value) tags1 :+ "source-maps"
          else tags1

        case env: NodeJSEnvForcePolyfills =>
          Seq("nodejs", "source-maps")

        case _ =>
          s.log.warn(
              s"Unknown JSEnv of class ${env.getClass.getName}: " +
              "don't know what tags to specify for the test suite, " +
              "so I will assume that TypedArrays are supported")
          Seq("unknown-jsenv", "typedarray")
      }

      val envTags = envTagsFor(jsEnv.value)

      val stage = scalaJSStage.value

      val linkerConfig = stage match {
        case FastOptStage => (scalaJSLinkerConfig in fastOptJS).value
        case FullOptStage => (scalaJSLinkerConfig in fullOptJS).value
      }
      val sems = linkerConfig.semantics

      val semTags = (
          if (sems.asInstanceOfs == CheckedBehavior.Compliant)
            Seq("compliant-asinstanceofs")
          else
            Seq()
      ) ++ (
          if (sems.arrayIndexOutOfBounds == CheckedBehavior.Compliant)
            Seq("compliant-arrayindexoutofbounds")
          else
            Seq()
      ) ++ (
          if (sems.moduleInit == CheckedBehavior.Compliant)
            Seq("compliant-moduleinit")
          else
            Seq()
      ) ++ (
          if (sems.strictFloats) Seq("strict-floats")
          else Seq()
      ) ++ (
          if (sems.productionMode) Seq("production-mode")
          else Seq("development-mode")
      )

      val stageTag = stage match {
        case FastOptStage => "fastopt-stage"
        case FullOptStage => "fullopt-stage"
      }

      val moduleKindTag = linkerConfig.moduleKind match {
        case ModuleKind.NoModule       => "modulekind-nomodule"
        case ModuleKind.CommonJSModule => "modulekind-commonjs"
      }

      def scalaJSProp(name: String): String =
        s"-Dscalajs.$name=true"

      val tags = envTags ++ (semTags :+ stageTag :+ moduleKindTag)
      tags.map(scalaJSProp) ++ List(
          "-Dscalajs.testsuite.testtag=testtag.value",
          "-Dscalajs.scalaVersion=" + scalaVersion.value
      )
    }
  }

  def testSuiteCommonSettings(isJSTest: Boolean): Seq[Setting[_]] = Seq(
      publishArtifact in Compile := false,
      scalacOptions ~= (_.filter(_ != "-deprecation")),

      // Need reflect for typechecking macros
      libraryDependencies +=
        "org.scala-lang" % "scala-reflect" % scalaVersion.value % "provided",

      testOptions += Tests.Argument(TestFrameworks.JUnit, "-v", "-a", "-s"),

      unmanagedSourceDirectories in Test ++= {
        val testDir = (sourceDirectory in Test).value
        val sharedTestDir =
          testDir.getParentFile.getParentFile.getParentFile / "shared/src/test"

        val scalaV = scalaVersion.value
        val isScalaAtLeast212 = !scalaV.startsWith("2.11.")

        List(sharedTestDir / "scala", sharedTestDir / "require-jdk7",
            sharedTestDir / "require-jdk8") ++
        includeIf(testDir / "require-2.12", isJSTest && isScalaAtLeast212)
      },

      sources in Test ++= {
        val supportsSAM = scalaBinaryVersion.value match {
          case "2.11" => scalacOptions.value.contains("-Xexperimental")
          case _      => true
        }

        val scalaV = scalaVersion.value

        /* Can't add require-sam as unmanagedSourceDirectories because of the
         * use of scalacOptions. Hence sources are added individually.
         * Note that a testSuite/test will not trigger a compile when sources
         * are modified in require-sam
         */
        if (supportsSAM) {
          val testDir = (sourceDirectory in Test).value
          val sharedTestDir =
            testDir.getParentFile.getParentFile.getParentFile / "shared/src/test"

          val allSAMSources = {
            ((sharedTestDir / "require-sam") ** "*.scala").get ++
            (if (isJSTest) ((testDir / "require-sam") ** "*.scala").get else Nil)
          }

          val hasBugWithOverriddenMethods =
            Set("2.12.0", "2.12.1", "2.12.2", "2.12.3", "2.12.4").contains(scalaV)

          if (hasBugWithOverriddenMethods)
            allSAMSources.filter(_.getName != "SAMWithOverridingBridgesTest.scala")
          else
            allSAMSources
        } else {
          Nil
        }
      }
  )

  def testSuiteTestHtmlSetting = Def.settings(
      // We need to patch the system properties.
      jsExecutionFiles in (Test, testHtml) := {
        val previousFiles = (jsExecutionFiles in (Test, testHtml)).value

        val patchedSystemProperties = {
          // Fetch the defaults
          val javaSysPropsPattern = "-D([^=]*)=(.*)".r
          val base = (javaOptions in Test).value.collect {
            case javaSysPropsPattern(propName, propValue) => (propName, propValue)
          }.toMap

          // Patch
          val unsupported = Seq("nodejs", "source-maps")
          val supported = Seq("typedarray", "browser")
          base -- unsupported.map("scalajs." + _) ++
              supported.map("scalajs." + _ -> "true")
        }

        val formattedProps = patchedSystemProperties.map {
          case (propName, propValue) =>
            "\"" + escapeJS(propName) + "\": \"" + escapeJS(propValue) + "\""
        }.mkString("{ ", ", ", " }")
        val code = s"""
          var __ScalaJSEnv = {
            javaSystemProperties: $formattedProps
          };
        """

        val patchedSystemPropertiesFile =
          MemVirtualBinaryFile.fromStringUTF8("setJavaSystemProperties.js", code)

        // Replace the normal `setJavaSystemProperties.js` file with the patch
        for (file <- previousFiles) yield {
          if (file.path == "setJavaSystemProperties.js")
            patchedSystemPropertiesFile
          else
            file
        }
      }
  )

  def testSuiteBootstrapSetting = Def.settings(
      Defaults.testSettings,
      ScalaJSPlugin.testConfigSettings,
      MyScalaJSPlugin.configSettings,

      fullOptJS := {
        throw new MessageOnlyException("fullOptJS is not supported in Bootstrap")
      },

      fastOptJS := {
        val s = streams.value

        val irFiles = {
          val cp = Attributed.data(fullClasspath.value)
          FileScalaJSIRContainer.fromClasspath(cp).map(_.file)
        }

        val out = (artifactPath in fastOptJS).value

        val linkerModule =
          (scalaJSLinkedFile in (testSuiteLinker, Compile)).value.data

        FileFunction.cached(s.cacheDirectory, FilesInfo.lastModified,
            FilesInfo.exists) { _ =>

          val irPaths = irFiles
            .map(f => "\"" + escapeJS(f.getAbsolutePath) + "\"")
            .mkString("[", ", ", "]")

          val code = {
            s"""
              var toolsTestModule = require("${escapeJS(linkerModule.getPath)}");
              var linker = toolsTestModule.TestSuiteLinker;
              linker.linkTestSuiteNode($irPaths, "${escapeJS(out.getAbsolutePath)}");
            """
          }

          val launcher =
            MemVirtualBinaryFile.fromStringUTF8("test-suite-linker.js", code)

          val config = RunConfig().withLogger(sbtLogger2ToolsLogger(s.log))
          val input = Input.ScriptsToLoad(List(launcher))

          s.log.info(s"Linking test suite with JS linker")

          val jsEnv = new NodeJSEnv(
            NodeJSEnv.Config()
              .withArgs(List("--max_old_space_size=3072"))
              .withSourceMap(false))

          val run = jsEnv.start(input, config)
          Await.result(run.future, Duration.Inf)
          Set(out)
        } ((irFiles :+ linkerModule).toSet)

        Attributed.blank(out)
      },

      compile := (compile in Test).value,
      fullClasspath := (fullClasspath in Test).value,
      testTagJavaOptionsSetting,
      testSuiteJSExecutionFilesSetting
  )

  def testSuiteJSExecutionFilesSetting: Setting[_] = {
    jsExecutionFiles := {
      val resourceDir = (resourceDirectory in Test).value
      val f = new FileVirtualBinaryFile(
          resourceDir / "NonNativeJSTypeTestNatives.js")
      f +: jsExecutionFiles.value
    }
  }

  lazy val Bootstrap = config("bootstrap")
    .describedAs("Configuration that uses a JS linker instead of the JVM")

  lazy val testSuite: Project = (project in file("test-suite/js")).enablePlugins(
      MyScalaJSPlugin
  ).configs(Bootstrap).settings(
      commonSettings,
      inConfig(Test)(testTagJavaOptionsSetting),
      inConfig(Test)(testSuiteJSExecutionFilesSetting),
      testSuiteCommonSettings(isJSTest = true),
      name := "Scala.js test suite",

      unmanagedSourceDirectories in Test ++= {
        val testDir = (sourceDirectory in Test).value
        val scalaV = scalaVersion.value

        collectionsEraDependentDirectory(scalaV, testDir) ::
        includeIf(testDir / "require-modules",
            scalaJSLinkerConfig.value.moduleKind != ModuleKind.NoModule)
      },

      scalaJSLinkerConfig ~= { _.withSemantics(TestSuiteLinkerOptions.semantics _) },
      scalaJSModuleInitializers in Test ++= TestSuiteLinkerOptions.moduleInitializers,

      /* Generate a scala source file that throws exceptions in
       * various places (while attaching the source line to the
       * exception). When we catch the exception, we can then
       * compare the attached source line and the source line
       * calculated via the source maps.
       *
       * see test-suite/src/test/resources/SourceMapTestTemplate.scala
       */
      sourceGenerators in Test += Def.task {
        val dir = (sourceManaged in Test).value
        IO.createDirectory(dir)

        val template = IO.read((resourceDirectory in Test).value /
          "SourceMapTestTemplate.scala")

        def lineNo(cs: CharSequence) =
          (0 until cs.length).count(i => cs.charAt(i) == '\n') + 1

        var i = 0
        val pat = "/\\*{2,3}/".r
        val replaced = pat.replaceAllIn(template, { mat =>
          val lNo = lineNo(mat.before)
          val res =
            if (mat.end - mat.start == 5)
              // matching a /***/
              s"if (TC.is($i)) { throw new TestException($lNo) } else "
            else
              // matching a /**/
              s"; if (TC.is($i)) { throw new TestException($lNo) } ;"

          i += 1

          res
        })

        val outFile = dir / "SourceMapTest.scala"
        val unitTests =
          (0 until i).map(i => s"@Test def workTest$i(): Unit = test($i)").mkString("; ")
        IO.write(outFile,
            replaced.replace("@Test def workTest(): Unit = ???", unitTests))
        Seq(outFile)
      }.taskValue,

      /* Blacklist LongTest.scala in FullOpt, because it generates so much
       * code, through optimizer-based generative programming, that Closure
       * loses it on that code.
       */
      sources in Test := {
        val prev = (sources in Test).value
        scalaJSStage.value match {
          case FastOptStage =>
            prev
          case FullOptStage =>
            prev.filter(!_.getPath.replace('\\', '/').endsWith("compiler/LongTest.scala"))
        }
      },

      /* Because of the above tweak of `sources` depending on the value of
       * `scalaJSStage`, it is ill-advised to invoke a linking task that does
       * not correspond to the current `scalaJSStage`.
       */
      for ((key, stage) <- Seq(fastOptJS -> FastOptStage, fullOptJS -> FullOptStage)) yield {
        key in Test := {
          /* Note that due to the way dependencies between tasks work, the
           * actual linking *will* be computed anyway, but it's not too late to
           * prevent the user from doing anything meaningful with it
           * afterwards.
           */
          val actual = (key in Test).value
          if (scalaJSStage.value != stage) {
            throw new MessageOnlyException(
                s"testSuite/test:${key.key} can only be invoked when " +
                s"(scalaJSStage in testSuite).value is $stage")
          }
          actual
        }
      },

      testSuiteTestHtmlSetting,
      inConfig(Bootstrap)(testSuiteBootstrapSetting)
  ).withScalaJSCompiler.withScalaJSJUnitPlugin.dependsOn(
      library, jUnitRuntime
  )

  lazy val testSuiteJVM: Project = (project in file("test-suite/jvm")).settings(
      commonSettings,
      testSuiteCommonSettings(isJSTest = false),
      name := "Scala.js test suite on JVM",

      /* Scala.js always assumes en-US, UTF-8 and NL as line separator by
       * default. Since some of our tests rely on these defaults (notably to
       * test them), we have to force the same values on the JVM.
       */
      fork in Test := true,
      javaOptions in Test ++= Seq(
          "-Dfile.encoding=UTF-8",
          "-Duser.country=US", "-Duser.language=en",
          "-Dline.separator=\n"
      ),

      libraryDependencies +=
        "com.novocode" % "junit-interface" % "0.11" % "test"
  )

  /* Additional test suite, for tests that should not be part of the normal
   * test suite for various reasons. The most common reason is that the tests
   * in there "fail to fail" if they happen in the larger test suite, due to
   * all the other code that's there (can have impact on dce, optimizations,
   * GCC, etc.).
   *
   * TODO Ideally, we should have a mechanism to separately compile, link and
   * test each file in this test suite, so that we're sure that do not
   * interfere with other.
   */
  lazy val testSuiteEx: Project = (project in file("test-suite-ex")).enablePlugins(
      MyScalaJSPlugin
  ).settings(
      commonSettings,
      inConfig(Test)(testTagJavaOptionsSetting),
      name := "Scala.js test suite ex",
      publishArtifact in Compile := false,
      testOptions += Tests.Argument(TestFrameworks.JUnit, "-v", "-a", "-s"),
      scalacOptions in Test ~= (_.filter(_ != "-deprecation"))
  ).withScalaJSCompiler.withScalaJSJUnitPlugin.dependsOn(
      library, jUnitRuntime, testSuite
  )


  lazy val testSuiteLinker = (project in file("test-suite-linker")).enablePlugins(
      MyScalaJSPlugin
  ).settings(
      exampleSettings,
      name := "Scala.js test suite linker",
      scalaJSLinkerConfig ~= (_.withModuleKind(ModuleKind.CommonJSModule)),
      sources in Compile +=
        baseDirectory.value.getParentFile / "project/TestSuiteLinkerOptions.scala"
  ).withScalaJSCompiler.dependsOn(linkerJS)

  lazy val partest: Project = project.settings(
      commonSettings,
      fatalWarningsSettings,
      name := "Partest for Scala.js",
      moduleName := "scalajs-partest",

      resolvers += Resolver.typesafeIvyRepo("releases"),

      artifactPath in fetchScalaSource :=
        baseDirectory.value / "fetchedSources" / scalaVersion.value,

      fetchScalaSource := {
        import org.eclipse.jgit.api._

        val s = streams.value
        val ver = scalaVersion.value
        val trgDir = (artifactPath in fetchScalaSource).value

        if (!trgDir.exists) {
          s.log.info(s"Fetching Scala source version $ver")

          // Make parent dirs and stuff
          IO.createDirectory(trgDir)

          // Clone scala source code
          new CloneCommand()
            .setDirectory(trgDir)
            .setURI("https://github.com/scala/scala.git")
            .call()
        }

        // Checkout proper ref. We do this anyway so we fail if
        // something is wrong
        val git = Git.open(trgDir)
        s.log.info(s"Checking out Scala source version $ver")
        git.checkout().setName(s"v$ver").call()

        trgDir
      },

      libraryDependencies ++= {
        if (shouldPartest.value) {
          Seq(
              "org.scala-sbt" % "sbt" % sbtVersion.value,
              {
                val v = scalaVersion.value
                if (v == "2.11.0" || v == "2.11.1" || v == "2.11.2")
                  "org.scala-lang.modules" %% "scala-partest" % "1.0.13"
                else if (v.startsWith("2.11."))
                  "org.scala-lang.modules" %% "scala-partest" % "1.0.16"
                else
                  "org.scala-lang.modules" %% "scala-partest" % "1.1.4"
              }
          )
        } else {
          Seq()
        }
      },

      unmanagedSourceDirectories in Compile += {
        val sourceRoot = (sourceDirectory in Compile).value.getParentFile
        val v = scalaVersion.value
        if (v == "2.11.0" || v == "2.11.1" || v == "2.11.2")
          sourceRoot / "main-partest-1.0.13"
        else
          sourceRoot / "main-partest-1.0.16"
      },

      sources in Compile := {
        if (shouldPartest.value)
          (sources in Compile).value
        else
          Nil
      }
  ).dependsOn(compiler, linker, nodeJSEnv)

  lazy val partestSuite: Project = (project in file("partest-suite")).settings(
      commonSettings,
      fatalWarningsSettings,
      name := "Scala.js partest suite",

      fork in Test := true,
      javaOptions in Test += "-Xmx1G",

      // Override the dependency of partest - see #1889
      dependencyOverrides += "org.scala-lang" % "scala-library" % scalaVersion.value % "test",

      testFrameworks ++= {
        if (shouldPartest.value)
          Seq(new TestFramework("scala.tools.partest.scalajs.Framework"))
        else Seq()
      },

      definedTests in Test ++= Def.taskDyn[Seq[sbt.TestDefinition]] {
        if (shouldPartest.value) Def.task {
          val _ = (fetchScalaSource in partest).value
          Seq(new sbt.TestDefinition(
            s"partest-${scalaVersion.value}",
            // marker fingerprint since there are no test classes
            // to be discovered by sbt:
            new sbt.testing.AnnotatedFingerprint {
              def isModule = true
              def annotationName = "partest"
            },
            true,
            Array()
          ))
        } else {
          Def.task(Seq())
        }
      }.value
  ).dependsOn(partest % "test", library)

  lazy val scalaTestSuite: Project = (project in file("scala-test-suite")).enablePlugins(
      MyScalaJSPlugin
  ).settings(
      commonSettings,
      publishArtifact in Compile := false,

      testOptions += Tests.Argument(TestFrameworks.JUnit, "-v", "-a", "-s"),

      unmanagedSources in Test ++= {
        def loadList(listName: String): Set[String] = {
          val listsDir = (resourceDirectory in Test).value / scalaVersion.value
          val buff = scala.io.Source.fromFile(listsDir / listName)
          val lines = buff.getLines().collect {
            case line if !line.startsWith("#") && line.nonEmpty => line
          }.toSeq
          val linesSet = lines.toSet
          if (linesSet.size != lines.size) {
            val msg = listName + " contains contains duplicates: " +
                lines.diff(linesSet.toSeq).toSet
            throw new AssertionError(msg.toString)
          }
          linesSet
        }

        val whitelist: Set[String] = loadList("WhitelistedTests.txt")
        val blacklist: Set[String] = loadList("BlacklistedTests.txt")

        val jUnitTestsPath =
          (fetchScalaSource in partest).value / "test" / "junit"

        val scalaScalaJUnitSources = {
          (jUnitTestsPath ** "*.scala").get.flatMap { file =>
            file.relativeTo(jUnitTestsPath) match {
              case Some(rel) => List((rel.toString.replace('\\', '/'), file))
              case None      => Nil
            }
          }
        }

        // Check the coherence of the lists against the files found.
        val allClasses = scalaScalaJUnitSources.map(_._1).toSet
        val inBothLists = blacklist.intersect(whitelist)
        val allListed = blacklist.union(whitelist)
        val inNoList = allClasses.diff(allListed)
        val nonexistentBlacklisted = blacklist.diff(allClasses)
        val nonexistentWhitelisted = whitelist.diff(allClasses)
        if (inBothLists.nonEmpty || inNoList.nonEmpty ||
            nonexistentBlacklisted.nonEmpty || nonexistentWhitelisted.nonEmpty) {
          val msg = new StringBuffer("Errors in black or white lists.\n")
          if (inBothLists.nonEmpty) {
            msg.append("Sources listed both in black and white list: ")
            msg.append(inBothLists).append('\n')
          }
          if (inNoList.nonEmpty) {
            msg.append("Sources not listed in back or white list: ")
            msg.append(inNoList).append('\n')
          }
          if (nonexistentBlacklisted.nonEmpty) {
            msg.append("Sources not found for blacklisted tests: ")
            msg.append(nonexistentBlacklisted).append('\n')
          }
          if (nonexistentWhitelisted.nonEmpty) {
            msg.append("Sources not found for whitelisted tests: ")
            msg.append(nonexistentWhitelisted).append('\n')
          }
          throw new AssertionError(msg.toString)
        }

        scalaScalaJUnitSources.collect {
          case fTup if whitelist(fTup._1) => fTup._2
        }
      }
  ).withScalaJSCompiler.withScalaJSJUnitPlugin.dependsOn(jUnitRuntime)

}<|MERGE_RESOLUTION|>--- conflicted
+++ resolved
@@ -152,7 +152,7 @@
     CrossVersion.binaryMapped(v => s"sjs${previousSJSBinaryVersion}_$v")
 
   val scalaVersionsUsedForPublishing: Set[String] =
-    Set("2.10.7", "2.11.12", "2.12.5", "2.13.0-M3")
+    Set("2.10.7", "2.11.12", "2.12.6", "2.13.0-M3")
   val newScalaBinaryVersionsInThisRelease: Set[String] =
     Set()
   */
@@ -171,14 +171,6 @@
     if (hasNewCollections(scalaV)) sourceDir / "scala-new-collections"
     else sourceDir / "scala-old-collections"
 
-<<<<<<< HEAD
-=======
-  val scalaVersionsUsedForPublishing: Set[String] =
-    Set("2.10.7", "2.11.12", "2.12.6", "2.13.0-M3")
-  val newScalaBinaryVersionsInThisRelease: Set[String] =
-    Set()
-
->>>>>>> efc5b865
   val javaVersion = settingKey[Int](
     "The major Java SDK version that should be assumed for compatibility. " +
     "Defaults to what sbt is running with.")
