import sbt._
import Keys._

import scala.annotation.tailrec

import bintray.Plugin.bintrayPublishSettings
import bintray.Keys.{repository, bintrayOrganization, bintray}

import com.typesafe.tools.mima.plugin.MimaPlugin.autoImport._

import java.io.{
  BufferedOutputStream,
  FileOutputStream
}

import scala.collection.mutable
import scala.util.Properties

import org.scalajs.core.ir
import org.scalajs.core.ir.Utils.escapeJS

import org.scalajs.sbtplugin._
import org.scalajs.jsenv.JSEnv
import org.scalajs.jsenv.nodejs.{NodeJSEnv, JSDOMNodeJSEnv}

import org.scalajs.jsdependencies.sbtplugin.JSDependenciesPlugin
import org.scalajs.jsdependencies.sbtplugin.JSDependenciesPlugin.autoImport._

import ScalaJSPlugin.autoImport._
import ExternalCompile.scalaJSExternalCompileSettings
import Loggers._

import org.scalajs.core.tools.io.MemVirtualJSFile
import org.scalajs.core.tools.sem._
import org.scalajs.core.tools.json._
import org.scalajs.core.tools.linker.ModuleInitializer
import org.scalajs.core.tools.linker.backend.OutputMode

import sbtassembly.AssemblyPlugin.autoImport._

/* In sbt 0.13 the Build trait would expose all vals to the shell, where you
 * can use them in "set a := b" like expressions. This re-exposes them.
 */
object ExposedValues extends AutoPlugin {
  object autoImport {
    val makeCompliant = Build.makeCompliant
  }
}

object MyScalaJSPlugin extends AutoPlugin {
  override def requires: Plugins = ScalaJSPlugin

  val isGeneratingEclipse =
    Properties.envOrElse("GENERATING_ECLIPSE", "false").toBoolean

  override def projectSettings: Seq[Setting[_]] = Seq(
      /* Remove libraryDependencies on ourselves; we use .dependsOn() instead
       * inside this build.
       */
      libraryDependencies ~= { libDeps =>
        val blacklist =
          Set("scalajs-compiler", "scalajs-library", "scalajs-test-interface")
        libDeps.filterNot(dep => blacklist.contains(dep.name))
      },

      /* Most of our Scala.js libraries are not cross-compiled against the
       * the Scala.js binary version number.
       */
      crossVersion := CrossVersion.binary,

      scalaJSOptimizerOptions ~= (_.withCheckScalaJSIR(true)),

      // Link source maps
      scalacOptions ++= {
        val base = (baseDirectory in LocalProject("scalajs")).value
        if (isGeneratingEclipse) Seq()
        else if (scalaJSIsSnapshotVersion) Seq()
        else Seq(
          // Link source maps to github sources
          "-P:scalajs:mapSourceURI:" + base.toURI +
          "->https://raw.githubusercontent.com/scala-js/scala-js/v" +
          scalaJSVersion + "/"
        )
      }
  )
}

object Build {
  import MyScalaJSPlugin.isGeneratingEclipse

  val fetchScalaSource = taskKey[File](
    "Fetches the scala source for the current scala version")
  val shouldPartest = settingKey[Boolean](
    "Whether we should partest the current scala version (and fail if we can't)")

  /* MiMa configuration -- irrelevant while in 1.0.0-SNAPSHOT.
  val previousVersion = "0.6.16"
  val previousSJSBinaryVersion =
    ScalaJSCrossVersion.binaryScalaJSVersion(previousVersion)
  val previousBinaryCrossVersion =
    CrossVersion.binaryMapped(v => s"sjs${previousSJSBinaryVersion}_$v")

  val scalaVersionsUsedForPublishing: Set[String] =
    Set("2.10.6", "2.11.11", "2.12.2", "2.13.0-M1")
  val newScalaBinaryVersionsInThisRelease: Set[String] =
    Set()
  */

  val javaVersion = settingKey[Int](
    "The major Java SDK version that should be assumed for compatibility. " +
    "Defaults to what sbt is running with.")

  val javaDocBaseURL: String = "http://docs.oracle.com/javase/8/docs/api/"

  // set scalaJSSemantics in someProject ~= makeCompliant
  val makeCompliant: Semantics => Semantics = { semantics =>
    semantics
      .withAsInstanceOfs(CheckedBehavior.Compliant)
      .withArrayIndexOutOfBounds(CheckedBehavior.Compliant)
      .withModuleInit(CheckedBehavior.Compliant)
      .withStrictFloats(true)
  }

  private def includeIf(testDir: File, condition: Boolean): List[File] =
    if (condition) List(testDir)
    else Nil

  val previousArtifactSetting: Setting[_] = {
    mimaPreviousArtifacts ++= {
      /* MiMa is completely disabled while we are in 1.0.0-SNAPSHOT.
      val scalaV = scalaVersion.value
      val scalaBinaryV = scalaBinaryVersion.value
      if (!scalaVersionsUsedForPublishing.contains(scalaV)) {
        // This artifact will not be published. Binary compatibility is irrelevant.
        Set.empty
      } else if (newScalaBinaryVersionsInThisRelease.contains(scalaBinaryV)) {
        // New in this release, no binary compatibility to comply to
        Set.empty
      } else {
        val thisProjectID = projectID.value
        val previousCrossVersion = thisProjectID.crossVersion match {
          case ScalaJSCrossVersion.binary => previousBinaryCrossVersion
          case crossVersion               => crossVersion
        }
        /* Filter out e:info.apiURL as it expects 0.6.7-SNAPSHOT, whereas the
         * artifact we're looking for has 0.6.6 (for example).
         */
        val prevExtraAttributes =
          thisProjectID.extraAttributes.filterKeys(_ != "e:info.apiURL")
        val prevProjectID =
          (thisProjectID.organization % thisProjectID.name % previousVersion)
            .cross(previousCrossVersion)
            .extra(prevExtraAttributes.toSeq: _*)
        Set(CrossVersion(scalaV, scalaBinaryV)(prevProjectID).cross(CrossVersion.Disabled))
      }
      */
      Set.empty
    }
  }

  val commonSettings = Seq(
      scalaVersion := "2.11.11",
      organization := "org.scala-js",
      version := scalaJSVersion,

      normalizedName ~= {
        _.replace("scala.js", "scalajs").replace("scala-js", "scalajs")
      },

      homepage := Some(url("http://scala-js.org/")),
      licenses += ("BSD New",
          url("https://github.com/scala-js/scala-js/blob/master/LICENSE")),
      scmInfo := Some(ScmInfo(
          url("https://github.com/scala-js/scala-js"),
          "scm:git:git@github.com:scala-js/scala-js.git",
          Some("scm:git:git@github.com:scala-js/scala-js.git"))),

      shouldPartest := {
        val testListDir = (
          (resourceDirectory in (LocalProject("partestSuite"), Test)).value / "scala"
            / "tools" / "partest" / "scalajs" / scalaVersion.value
        )
        testListDir.exists
      },

      scalacOptions ++= Seq(
          "-deprecation",
          "-unchecked",
          "-feature",
          "-encoding", "utf8"
      ),

      // Scaladoc linking
      apiURL := {
        val name = normalizedName.value
        Some(url(s"http://www.scala-js.org/api/$name/$scalaJSVersion/"))
      },
      autoAPIMappings := true,

      // Add Java Scaladoc mapping
      apiMappings += {
        val rtJar = {
          val jars =
            System.getProperty("sun.boot.class.path")
              .split(java.io.File.pathSeparator)
          def matches(path: String, name: String): Boolean =
            path.endsWith(s"${java.io.File.separator}$name.jar")
          jars.find(matches(_, "rt")) // most JREs
            .orElse(jars.find(matches(_, "classes"))) // Java 6 on Mac OS X
            .get
        }

        file(rtJar) -> url(javaDocBaseURL)
      },

      /* Patch the ScalaDoc we generate.
       *
       *  After executing the normal doc command, copy everything to the
       *  `patched-api` directory (same internal directory structure) while
       *  patching the following:
       *
       *  - Append `additional-doc-styles.css` to `lib/template.css`
       *  - Fix external links to the JavaDoc, i.e. change
       *    `${javaDocBaseURL}index.html#java.lang.String` to
       *    `${javaDocBaseURL}index.html?java/lang/String.html`
       */
      doc in Compile := {
        // Where to store the patched docs
        val outDir = crossTarget.value / "patched-api"

        // Find all files in the current docs
        val docPaths = {
          val docDir = (doc in Compile).value
          Path.selectSubpaths(docDir, new SimpleFileFilter(_.isFile)).toMap
        }

        /* File with our CSS styles (needs to be canonical so that the
         * comparison below works)
         */
        val additionalStylesFile =
          (root.base / "assets/additional-doc-styles.css").getCanonicalFile

        // Regex and replacement function for JavaDoc linking
        val javadocAPIRe =
          s"""\"(\\Q${javaDocBaseURL}index.html\\E)#([^"]*)\"""".r

        val logger = streams.value.log
        val errorsSeen = mutable.Set.empty[String]

        val fixJavaDocLink = { (m: scala.util.matching.Regex.Match) =>
          val frag = m.group(2)

          // Fail when encountering links to class members
          if (frag.contains("@") && !errorsSeen.contains(frag)) {
            errorsSeen += frag
            logger.error(s"Cannot fix JavaDoc link to member: $frag")
          }

          m.group(1) + "?" + frag.replace('.', '/') + ".html"
        }

        FileFunction.cached(streams.value.cacheDirectory,
            FilesInfo.lastModified, FilesInfo.exists) { files =>
          for {
            file <- files
            if file != additionalStylesFile
          } yield {
            val relPath = docPaths(file)
            val outFile = outDir / relPath

            if (relPath == "lib/template.css") {
              val styles = IO.read(additionalStylesFile)
              IO.copyFile(file, outFile)
              IO.append(outFile, styles)
            } else if (relPath.endsWith(".html")) {
              val content = IO.read(file)
              val patched = javadocAPIRe.replaceAllIn(content, fixJavaDocLink)
              IO.write(outFile, patched)
            } else {
              IO.copyFile(file, outFile)
            }

            outFile
          }
        } (docPaths.keySet + additionalStylesFile)

        if (errorsSeen.size > 0)
          throw new MessageOnlyException("ScalaDoc patching had errors")

        outDir
      }
  )

  val noClassFilesSettings: Setting[_] = (
      scalacOptions in (Compile, compile) ++= {
        if (isGeneratingEclipse) Seq()
        else Seq("-Yskip:cleanup,icode,jvm")
      }
  )

  val publishSettings = Seq(
      publishMavenStyle := true,
      publishTo := {
        val nexus = "https://oss.sonatype.org/"
        if (isSnapshot.value)
          Some("snapshots" at nexus + "content/repositories/snapshots")
        else
          Some("releases" at nexus + "service/local/staging/deploy/maven2")
      },
      pomExtra := (
          <developers>
            <developer>
              <id>sjrd</id>
              <name>Sébastien Doeraene</name>
              <url>https://github.com/sjrd/</url>
            </developer>
            <developer>
              <id>gzm0</id>
              <name>Tobias Schlatter</name>
              <url>https://github.com/gzm0/</url>
            </developer>
            <developer>
              <id>nicolasstucki</id>
              <name>Nicolas Stucki</name>
              <url>https://github.com/nicolasstucki/</url>
            </developer>
          </developers>
      ),
      pomIncludeRepository := { _ => false }
  )

  val fatalWarningsSettings = Seq(
      // The pattern matcher used to exceed its analysis budget before 2.11.5
      scalacOptions ++= {
        scalaVersion.value.split('.') match {
          case Array("2", "10", _)                 => Nil
          case Array("2", "11", x)
              if x.takeWhile(_.isDigit).toInt <= 4 => Nil
          case _                                   => Seq("-Xfatal-warnings")
        }
      },

      scalacOptions in (Compile, doc) := {
        val baseOptions = (scalacOptions in (Compile, doc)).value

        /* - need JDK7 to link the doc to java.nio.charset.StandardCharsets
         * - in Scala 2.10, some ScalaDoc links fail
         */
        val fatalInDoc =
          javaVersion.value >= 7 && scalaBinaryVersion.value != "2.10"

        if (fatalInDoc) baseOptions
        else baseOptions.filterNot(_ == "-Xfatal-warnings")
      }
  )

  private def publishToScalaJSRepoSettings = Seq(
      publishTo := {
        Seq("PUBLISH_USER", "PUBLISH_PASS").map(Properties.envOrNone) match {
          case Seq(Some(user), Some(pass)) =>
            val snapshotsOrReleases =
              if (scalaJSIsSnapshotVersion) "snapshots" else "releases"
            Some(Resolver.sftp(
                s"scala-js-$snapshotsOrReleases",
                "repo.scala-js.org",
                s"/home/scalajsrepo/www/repo/$snapshotsOrReleases")(
                Resolver.ivyStylePatterns) as (user, pass))
          case _ =>
            None
        }
      }
  )

  private def publishToBintraySettings = Def.settings(
      bintrayPublishSettings,
      repository in bintray := "scala-js-releases",
      bintrayOrganization in bintray := Some("scala-js")
  )

  val publishIvySettings = Def.settings(
      if (Properties.envOrNone("PUBLISH_TO_BINTRAY") == Some("true"))
        publishToBintraySettings
      else
        publishToScalaJSRepoSettings,
      publishMavenStyle := false
  )

  private def parallelCollectionsDependencies(
      scalaVersion: String): Seq[ModuleID] = {
    CrossVersion.partialVersion(scalaVersion) match {
      case Some((2, n)) if n >= 13 =>
        Seq("org.scala-lang.modules" %% "scala-parallel-collections" % "0.1.2")

      case _ => Nil
    }
  }

  implicit class ProjectOps(val project: Project) extends AnyVal {
    /** Uses the Scala.js compiler plugin. */
    def withScalaJSCompiler: Project =
      if (isGeneratingEclipse) project
      else project.dependsOn(compiler % "plugin")

    def withScalaJSJUnitPlugin: Project = {
      project.settings(
          scalacOptions in Test ++= {
            if (isGeneratingEclipse) {
              Seq.empty
            } else {
              val jar = (packageBin in (jUnitPlugin, Compile)).value
              Seq(s"-Xplugin:$jar")
            }
          }
      )
    }

    /** Depends on library as if (exportJars in library) was set to false. */
    def dependsOnLibraryNoJar: Project = {
      if (isGeneratingEclipse) {
        project.dependsOn(library)
      } else {
        project.settings(
            internalDependencyClasspath in Compile ++= {
              val prods = (products in (library, Compile)).value
              val analysis = (compile in (library, Compile)).value
              prods.map(p => Classpaths.analyzed(p, analysis))
            }
        )
      }
    }

    /** Depends on the sources of another project. */
    def dependsOnSource(dependency: Project): Project = {
      if (isGeneratingEclipse) {
        project.dependsOn(dependency)
      } else {
        project.settings(
            unmanagedSourceDirectories in Compile +=
              (scalaSource in (dependency, Compile)).value
        )
      }
    }
  }

  val thisBuildSettings = Def.settings(
      // Most of the projects cross-compile
      crossScalaVersions := Seq(
        "2.10.2",
        "2.10.3",
        "2.10.4",
        "2.10.5",
        "2.10.6",
        "2.11.0",
        "2.11.1",
        "2.11.2",
        "2.11.4",
        "2.11.5",
        "2.11.6",
        "2.11.7",
        "2.11.8",
        "2.11.11",
        "2.12.0",
        "2.12.1",
        "2.12.2",
        "2.13.0-M1"
      ),
      // JDK version we are running with
      javaVersion in Global := {
        val v = System.getProperty("java.version")
        v.substring(0, 3) match {
          case "1.8" => 8
          case "1.7" => 7
          case "1.6" => 6

          case _ =>
            sLog.value.warn(s"Unknown JDK version $v. Assuming max compat.")
            Int.MaxValue
        }
      }
  )

  lazy val root: Project = Project(id = "scalajs", base = file(".")).settings(
      commonSettings,
      name := "Scala.js",
      publishArtifact in Compile := false,

      clean := clean.dependsOn(
          clean in compiler,
          clean in irProject, clean in irProjectJS,
          clean in tools, clean in toolsJS,
          clean in jsEnvs, clean in jsEnvsTestKit, clean in jsEnvsTestSuite,
          clean in testAdapter, clean in plugin,
          clean in javalanglib, clean in javalib, clean in scalalib,
          clean in libraryAux, clean in library,
          clean in stubs, clean in cli,
          clean in testInterface,
          clean in jUnitRuntime, clean in jUnitPlugin,
          clean in jUnitTestOutputsJS, clean in jUnitTestOutputsJVM,
          clean in examples, clean in helloworld,
          clean in reversi, clean in testingExample,
          clean in testSuite, clean in testSuiteJVM,
          clean in testSuiteEx,
          clean in partest, clean in partestSuite,
          clean in scalaTestSuite).value,

      publish := {},
      publishLocal := {}
  )

  val commonIrProjectSettings = Def.settings(
      commonSettings,
      publishSettings,
      fatalWarningsSettings,
      name := "Scala.js IR",
      previousArtifactSetting,
      mimaBinaryIssueFilters ++= BinaryIncompatibilities.IR,
      exportJars := true, // required so ScalaDoc linking works

      testOptions += Tests.Argument(TestFrameworks.JUnit, "-v", "-a", "-s")
  )

  lazy val irProject: Project = Project(id = "ir", base = file("ir")).settings(
      commonIrProjectSettings,
      libraryDependencies +=
        "com.novocode" % "junit-interface" % "0.9" % "test"
  )

  lazy val irProjectJS: Project = Project(
      id = "irJS", base = file("ir/.js")
  ).enablePlugins(
      MyScalaJSPlugin
  ).settings(
      commonIrProjectSettings,
      crossVersion := ScalaJSCrossVersion.binary,
      unmanagedSourceDirectories in Compile +=
        (scalaSource in Compile in irProject).value,
      unmanagedSourceDirectories in Test +=
        (scalaSource in Test in irProject).value
  ).withScalaJSCompiler.withScalaJSJUnitPlugin.dependsOn(
      library, jUnitRuntime % "test"
  )

  lazy val compiler: Project = project.settings(
      commonSettings,
      publishSettings,
      name := "Scala.js compiler",
      crossVersion := CrossVersion.full, // because compiler api is not binary compatible
      libraryDependencies ++= Seq(
          "org.scala-lang" % "scala-compiler" % scalaVersion.value,
          "org.scala-lang" % "scala-reflect" % scalaVersion.value,
          "com.novocode" % "junit-interface" % "0.9" % "test"
      ),
      testOptions += Tests.Argument(TestFrameworks.JUnit, "-v", "-a"),
      testOptions += Tests.Setup { () =>
        val testOutDir = (streams.value.cacheDirectory / "scalajs-compiler-test")
        IO.createDirectory(testOutDir)
        System.setProperty("scala.scalajs.compiler.test.output",
            testOutDir.getAbsolutePath)
        System.setProperty("scala.scalajs.compiler.test.scalajslib",
            (packageBin in (LocalProject("library"), Compile)).value.getAbsolutePath)

        def scalaArtifact(name: String): String = {
          def isTarget(att: Attributed[File]) = {
            att.metadata.get(moduleID.key).exists { mId =>
              mId.organization == "org.scala-lang" &&
              mId.name == name &&
              mId.revision == scalaVersion.value
            }
          }

          (managedClasspath in Test).value.find(isTarget).fold {
            streams.value.log.error(s"Couldn't find $name on the classpath")
            ""
          } { lib =>
            lib.data.getAbsolutePath
          }
        }

        System.setProperty("scala.scalajs.compiler.test.scalalib",
            scalaArtifact("scala-library"))

        System.setProperty("scala.scalajs.compiler.test.scalareflect",
            scalaArtifact("scala-reflect"))
      },
      exportJars := true
  ).dependsOnSource(irProject)

  val commonToolsSettings = Def.settings(
      commonSettings,
      publishSettings,
      fatalWarningsSettings,
      name := "Scala.js tools",

      unmanagedSourceDirectories in Compile +=
        baseDirectory.value.getParentFile / "shared/src/main/scala",
      unmanagedSourceDirectories in Test +=
        baseDirectory.value.getParentFile / "shared/src/test/scala",

      sourceGenerators in Compile += Def.task {
        ScalaJSEnvGenerator.generateEnvHolder(
          baseDirectory.value.getParentFile,
          (sourceManaged in Compile).value)
      }.taskValue,

      previousArtifactSetting,
      mimaBinaryIssueFilters ++= BinaryIncompatibilities.Tools,
      exportJars := true // required so ScalaDoc linking works
  )

  lazy val tools: Project = (project in file("tools/jvm")).settings(
      commonToolsSettings,
      libraryDependencies ++= Seq(
          "org.scala-js" % "closure-compiler-java-6" % "v20160517",
          "com.googlecode.json-simple" % "json-simple" % "1.1.1" exclude("junit", "junit"),
          "com.novocode" % "junit-interface" % "0.9" % "test"
      ) ++ (
          parallelCollectionsDependencies(scalaVersion.value)
      )
  ).dependsOn(irProject)

  lazy val toolsJS: Project = (project in file("tools/js")).enablePlugins(
      MyScalaJSPlugin,
      JSDependenciesPlugin
  ).settings(
      commonToolsSettings,
      crossVersion := ScalaJSCrossVersion.binary,
      resourceGenerators in Test += Def.task {
        val base = (resourceManaged in Compile).value
        IO.createDirectory(base)
        val outFile = base / "js-test-definitions.js"

        val testDefinitions = {
          org.scalajs.build.HTMLRunnerTemplateAccess.renderTestDefinitions(
              (loadedTestFrameworks in testSuite in Test).value,
              (definedTests in testSuite in Test).value)
        }

        IO.write(outFile, testDefinitions)
        Seq(outFile)
      }.taskValue,

      jsDependencies += ProvidedJS / "js-test-definitions.js" % "test",
      jsDependencies +=
        "org.webjars" % "jszip" % "2.4.0" % "test" / "jszip.min.js" commonJSName "JSZip",

      inConfig(Test) {
        // Redefine test to run Node.js and link HelloWorld
        test := {
          if (!jsEnv.value.isInstanceOf[NodeJSEnv])
            throw new MessageOnlyException("toolsJS/test must be run with Node.js")

          /* Collect IR relevant files from the classpath
           * We assume here that the classpath is valid. This is checked by the
           * the scalaJSIR task.
           */
          val cp = Attributed.data(fullClasspath.value)

          // Files must be Jars, non-files must be dirs
          val (jars, dirs) = cp.filter(_.exists).partition(_.isFile)
          val irFiles = dirs.flatMap(dir => (dir ** "*.sjsir").get)

          def seqOfStringsToJSArrayCode(strings: Seq[String]): String =
            strings.map(s => "\"" + escapeJS(s) + "\"").mkString("[", ", ", "]")

          val irPaths = {
            val absolutePaths = (jars ++ irFiles).map(_.getAbsolutePath)
            seqOfStringsToJSArrayCode(absolutePaths)
          }

          val mainMethods = {
            /* Ideally we would read `scalaJSModuleInitializers in (testSuite, Test)`,
             * but we cannot convert the ModuleInitializers to strings to be
             * passed to the QuickLinker (because ModuleInitializer is a
             * write-only data structure). So we have some duplication.
             */
            val unescapedMainMethods = List(
                "org.scalajs.testsuite.compiler.ModuleInitializerInNoConfiguration.main",
                "org.scalajs.testsuite.compiler.ModuleInitializerInTestConfiguration.main2",
                "org.scalajs.testsuite.compiler.ModuleInitializerInTestConfiguration.main1"
            )
            seqOfStringsToJSArrayCode(unescapedMainMethods)
          }

          val scalaJSEnv = {
            s"""
            {"javaSystemProperties": {
              "scalajs.scalaVersion": "${scalaVersion.value}"
            }}
            """
          }

          val code = {
            s"""
            var linker = scalajs.QuickLinker;
            var lib = linker.linkTestSuiteNode($irPaths, $mainMethods);

            var __ScalaJSEnv = $scalaJSEnv;

            eval("(function() { 'use strict'; " +
              lib + ";" +
              "scalajs.TestRunner.runTests();" +
            "}).call(this);");
            """
          }

          val launcher = new MemVirtualJSFile("Generated launcher file")
            .withContent(code)

          val runner = jsEnv.value.jsRunner(jsExecutionFiles.value :+ launcher)

          runner.run(sbtLogger2ToolsLogger(streams.value.log), scalaJSConsole.value)
        }
      }
  ).withScalaJSCompiler.dependsOn(
      library, irProjectJS, testSuite % "test->test"
  )

  lazy val jsEnvs: Project = (project in file("js-envs")).settings(
      commonSettings,
      publishSettings,
      fatalWarningsSettings,
      name := "Scala.js JS Envs",
      previousArtifactSetting,
      mimaBinaryIssueFilters ++= BinaryIncompatibilities.JSEnvs
  ).dependsOn(tools)

  lazy val jsEnvsTestKit: Project = (project in file("js-envs-test-kit")).settings(
      commonSettings,
      publishSettings,
      fatalWarningsSettings,
      name := "Scala.js JS Envs Test Kit",
      libraryDependencies +=
        "junit" % "junit" % "4.8.2",
      previousArtifactSetting,
      mimaBinaryIssueFilters ++= BinaryIncompatibilities.JSEnvsTestKit
  ).dependsOn(tools, jsEnvs)

  lazy val jsEnvsTestSuite: Project = (project in file("js-envs-test-suite")).settings(
      commonSettings,
      fatalWarningsSettings,
      name := "Scala.js JS Envs Test Suite",
      libraryDependencies +=
        "com.novocode" % "junit-interface" % "0.9" % "test"
  ).dependsOn(tools, jsEnvs, jsEnvsTestKit % "test")

  lazy val testAdapter = (project in file("test-adapter")).settings(
      commonSettings,
      publishSettings,
      fatalWarningsSettings,
      name := "Scala.js sbt test adapter",
      libraryDependencies += "org.scala-sbt" % "test-interface" % "1.0",
      previousArtifactSetting,
      mimaBinaryIssueFilters ++= BinaryIncompatibilities.TestAdapter
  ).dependsOn(jsEnvs)

  lazy val plugin: Project = Project(id = "sbtPlugin", base = file("sbt-plugin")).settings(
      commonSettings,
      publishIvySettings,
      fatalWarningsSettings,
      name := "Scala.js sbt plugin",
      normalizedName := "sbt-scalajs",
      name in bintray := "sbt-scalajs-plugin", // "sbt-scalajs" was taken
      sbtPlugin := true,
      scalaBinaryVersion :=
        CrossVersion.binaryScalaVersion(scalaVersion.value),
      previousArtifactSetting,
      mimaBinaryIssueFilters ++= BinaryIncompatibilities.SbtPlugin,

      // Add API mappings for sbt (seems they don't export their API URL)
      apiMappings ++= {
        val deps = (externalDependencyClasspath in Compile).value

        val sbtJars = deps filter { attributed =>
          val p = attributed.data.getPath
          p.contains("/org.scala-sbt/") && p.endsWith(".jar")
        }

        val docUrl =
          url(s"http://www.scala-sbt.org/${sbtVersion.value}/api/")

        sbtJars.map(_.data -> docUrl).toMap
      }
  ).dependsOn(tools, jsEnvs, testAdapter)

  lazy val delambdafySetting = {
    scalacOptions ++= (
        if (isGeneratingEclipse) Seq()
        else if (scalaBinaryVersion.value == "2.10") Seq()
        else Seq("-Ydelambdafy:method"))
  }

  private def serializeHardcodedIR(base: File,
      infoAndTree: (ir.Infos.ClassInfo, ir.Trees.ClassDef)): File = {
    // We assume that there are no weird characters in the full name
    val fullName = ir.Definitions.decodeClassName(infoAndTree._1.encodedName)
    val output = base / (fullName.replace('.', '/') + ".sjsir")

    if (!output.exists()) {
      IO.createDirectory(output.getParentFile)
      val stream = new BufferedOutputStream(new FileOutputStream(output))
      try {
        ir.InfoSerializers.serialize(stream, infoAndTree._1)
        ir.Serializers.serialize(stream, infoAndTree._2)
      } finally {
        stream.close()
      }
    }
    output
  }

  lazy val javalanglib: Project = project.enablePlugins(
      MyScalaJSPlugin
  ).settings(
      commonSettings,
      fatalWarningsSettings,
      name := "java.lang library for Scala.js",
      publishArtifact in Compile := false,
      delambdafySetting,
      noClassFilesSettings,

      resourceGenerators in Compile += Def.task {
        val base = (resourceManaged in Compile).value
        Seq(
            serializeHardcodedIR(base, JavaLangObject.InfoAndTree),
            serializeHardcodedIR(base, JavaLangString.InfoAndTree)
        )
      }.taskValue,
      scalaJSExternalCompileSettings
  ).withScalaJSCompiler.dependsOnLibraryNoJar

  lazy val javalib: Project = project.enablePlugins(
      MyScalaJSPlugin
  ).settings(
      commonSettings,
      fatalWarningsSettings,
      name := "Java library for Scala.js",
      publishArtifact in Compile := false,
      delambdafySetting,
      noClassFilesSettings,
      scalaJSExternalCompileSettings
  ).withScalaJSCompiler.dependsOnLibraryNoJar

  lazy val scalalib: Project = project.enablePlugins(
      MyScalaJSPlugin
  ).settings(
      commonSettings,
      /* Link source maps to the GitHub sources of the original scalalib
       * #2195 This must come *before* the option added by MyScalaJSPlugin
       * because mapSourceURI works on a first-match basis.
       */
      scalacOptions := {
        val previousScalacOptions = scalacOptions.value
        val sourceMapOption = {
          "-P:scalajs:mapSourceURI:" +
          (artifactPath in fetchScalaSource).value.toURI +
          "->https://raw.githubusercontent.com/scala/scala/v" +
          scalaVersion.value + "/src/library/"
        }
        sourceMapOption +: previousScalacOptions
      },
      name := "Scala library for Scala.js",
      publishArtifact in Compile := false,
      delambdafySetting,
      noClassFilesSettings,

      // The Scala lib is full of warnings we don't want to see
      scalacOptions ~= (_.filterNot(
          Set("-deprecation", "-unchecked", "-feature") contains _)),

      // Tell the plugin to hack-fix bad classOf trees
      scalacOptions += "-P:scalajs:fixClassOf",

      libraryDependencies +=
        "org.scala-lang" % "scala-library" % scalaVersion.value classifier "sources",

      artifactPath in fetchScalaSource :=
        target.value / "scalaSources" / scalaVersion.value,

      /* Work around for #2649. We would like to always use `update`, but
       * that fails if the scalaVersion we're looking for happens to be the
       * version of Scala used by sbt itself. This is clearly a bug in sbt,
       * which we work around here by using `updateClassifiers` instead in
       * that case.
       */
      update in fetchScalaSource := Def.taskDyn {
        if (scalaVersion.value == scala.util.Properties.versionNumberString)
          updateClassifiers
        else
          update
      }.value,

      fetchScalaSource := {
        val s = streams.value
        val cacheDir = s.cacheDirectory
        val ver = scalaVersion.value
        val trgDir = (artifactPath in fetchScalaSource).value

        val report = (update in fetchScalaSource).value
        val scalaLibSourcesJar = report.select(
            configuration = Set("compile"),
            module = moduleFilter(name = "scala-library"),
            artifact = artifactFilter(classifier = "sources")).headOption.getOrElse {
          throw new Exception(
              s"Could not fetch scala-library sources for version $ver")
        }

        FileFunction.cached(cacheDir / s"fetchScalaSource-$ver",
            FilesInfo.lastModified, FilesInfo.exists) { dependencies =>
          s.log.info(s"Unpacking Scala library sources to $trgDir...")

          if (trgDir.exists)
            IO.delete(trgDir)
          IO.createDirectory(trgDir)
          IO.unzip(scalaLibSourcesJar, trgDir)
        } (Set(scalaLibSourcesJar))

        trgDir
      },

      unmanagedSourceDirectories in Compile := {
        // Calculates all prefixes of the current Scala version
        // (including the empty prefix) to construct override
        // directories like the following:
        // - override-2.10.2-RC1
        // - override-2.10.2
        // - override-2.10
        // - override-2
        // - override
        val ver = scalaVersion.value
        val base = baseDirectory.value
        val parts = ver.split(Array('.','-'))
        val verList = parts.inits.map { ps =>
          val len = ps.mkString(".").length
          // re-read version, since we lost '.' and '-'
          ver.substring(0, len)
        }
        def dirStr(v: String) =
          if (v.isEmpty) "overrides" else s"overrides-$v"
        val dirs = verList.map(base / dirStr(_)).filter(_.exists)
        dirs.toSeq // most specific shadow less specific
      },

      // Compute sources
      // Files in earlier src dirs shadow files in later dirs
      sources in Compile := {
        // Sources coming from the sources of Scala
        val scalaSrcDir = fetchScalaSource.value

        // All source directories (overrides shadow scalaSrcDir)
        val sourceDirectories =
          (unmanagedSourceDirectories in Compile).value :+ scalaSrcDir

        // Filter sources with overrides
        def normPath(f: File): String =
          f.getPath.replace(java.io.File.separator, "/")

        val sources = mutable.ListBuffer.empty[File]
        val paths = mutable.Set.empty[String]

        for {
          srcDir <- sourceDirectories
          normSrcDir = normPath(srcDir)
          src <- (srcDir ** "*.scala").get
        } {
          val normSrc = normPath(src)
          val path = normSrc.substring(normSrcDir.length)
          val useless =
            path.contains("/scala/collection/parallel/") ||
            path.contains("/scala/util/parsing/")
          if (!useless) {
            if (paths.add(path))
              sources += src
            else
              streams.value.log.debug(s"not including $src")
          }
        }

        sources.result()
      },

      // Continuation plugin (when using 2.10.x)
      autoCompilerPlugins := true,
      libraryDependencies ++= {
        val ver = scalaVersion.value
        if (ver.startsWith("2.10."))
          Seq(compilerPlugin("org.scala-lang.plugins" % "continuations" % ver))
        else
          Nil
      },
      scalacOptions ++= {
        if (scalaVersion.value.startsWith("2.10."))
          Seq("-P:continuations:enable")
        else
          Nil
      },
      scalaJSExternalCompileSettings
  ).withScalaJSCompiler.dependsOnLibraryNoJar

  lazy val libraryAux: Project = (project in file("library-aux")).enablePlugins(
      MyScalaJSPlugin
  ).settings(
      commonSettings,
      fatalWarningsSettings,
      name := "Scala.js aux library",
      publishArtifact in Compile := false,
      delambdafySetting,
      noClassFilesSettings,
      scalaJSExternalCompileSettings
  ).withScalaJSCompiler.dependsOnLibraryNoJar

  lazy val library: Project = project.enablePlugins(
      MyScalaJSPlugin
  ).settings(
      commonSettings,
      publishSettings,
      fatalWarningsSettings,
      name := "Scala.js library",
      delambdafySetting,
      exportJars := !isGeneratingEclipse,
      previousArtifactSetting,
      mimaBinaryIssueFilters ++= BinaryIncompatibilities.Library,

      scalaJSExternalCompileSettings,
      inConfig(Compile)(Seq(
          scalacOptions in doc ++= Seq("-implicits", "-groups"),

          // Filter doc sources to remove implementation details from doc.
          sources in doc := {
            def containsFileFilter(s: String): FileFilter = new FileFilter {
              override def accept(f: File): Boolean = {
                val path = f.getAbsolutePath.replace('\\', '/')
                path.contains(s)
              }
            }

            val filter: FileFilter = (
                AllPassFilter
                  -- containsFileFilter("/scala/scalajs/runtime/")
                  -- containsFileFilter("/scala/scalajs/js/annotation/internal/")
                  -- "*.nodoc.scala"
            )

            (sources in doc).value.filter(filter.accept)
          },

          /* Add compiled .class files to doc dependencyClasspath, so we can
           * still compile even with only part of the files being present.
           */
          dependencyClasspath in doc ++= exportedProducts.value,

          /* Add the .sjsir files from other lib projects
           * (but not .class files)
           */
          mappings in packageBin := {
            /* From library, we must take everyting, except the
             * java.nio.TypedArrayBufferBridge object, whose actual
             * implementation is in javalib.
             */
            val superMappings = (mappings in packageBin).value
            val libraryMappings = superMappings.filter(
                _._2.replace('\\', '/') !=
                  "scala/scalajs/js/typedarray/TypedArrayBufferBridge$.sjsir")

            val filter = ("*.sjsir": NameFilter)

            val javalibProducts = (products in LocalProject("javalib")).value
            val javalibMappings =
              javalibProducts.flatMap(base => Path.selectSubpaths(base, filter))
            val javalibFilteredMappings = javalibMappings.filter(
                _._2.replace('\\', '/') != "java/lang/MathJDK8Bridge$.sjsir")

            val otherProducts = (
                (products in LocalProject("javalanglib")).value ++
                (products in LocalProject("scalalib")).value ++
                (products in LocalProject("libraryAux")).value)
            val otherMappings =
              otherProducts.flatMap(base => Path.selectSubpaths(base, filter))

            libraryMappings ++ otherMappings ++ javalibFilteredMappings
          }
      ))
  ).withScalaJSCompiler

  lazy val stubs: Project = project.settings(
      commonSettings,
      publishSettings,
      name := "Scala.js Stubs",
      libraryDependencies += "org.scala-lang" % "scala-reflect" % scalaVersion.value,
      previousArtifactSetting
  )

  // Scala.js command line interface
  lazy val cli: Project = project.settings(
      commonSettings,
      publishSettings,
      fatalWarningsSettings,
      name := "Scala.js CLI",
      libraryDependencies ++= Seq(
          "com.github.scopt" %% "scopt" % "3.5.0"
      ),

      previousArtifactSetting,
      mimaBinaryIssueFilters ++= BinaryIncompatibilities.CLI,

      // assembly options
      mainClass in assembly := None, // don't want an executable JAR
      assemblyOption in assembly ~= { _.copy(includeScala = false) },
      assemblyJarName in assembly :=
        s"${normalizedName.value}-assembly_${scalaBinaryVersion.value}-${version.value}.jar"
  ).dependsOn(tools)

  // Test framework
  lazy val testInterface = (project in file("test-interface")).enablePlugins(
      MyScalaJSPlugin
  ).settings(
      commonSettings,
      publishSettings,
      fatalWarningsSettings,
      name := "Scala.js test interface",
      delambdafySetting,
      previousArtifactSetting,
      mimaBinaryIssueFilters ++= BinaryIncompatibilities.TestInterface
  ).withScalaJSCompiler.dependsOn(library)

  lazy val jUnitRuntime = (project in file("junit-runtime")).enablePlugins(
      MyScalaJSPlugin
  ).settings(
      commonSettings,
      publishSettings,
      fatalWarningsSettings,
      name := "Scala.js JUnit test runtime"
  ).withScalaJSCompiler.dependsOn(testInterface)

<<<<<<< HEAD
  val commonJUnitTestOutputsSettings = Def.settings(
      commonSettings,
      fatalWarningsSettings,
=======
  val commonJUnitTestOutputsSettings = commonSettings ++ Seq(
>>>>>>> 08119ab1
      publishArtifact in Compile := false,
      parallelExecution in Test := false,
      unmanagedSourceDirectories in Test +=
        baseDirectory.value.getParentFile / "shared/src/test/scala",
      testOptions in Test ++= Seq(
          Tests.Argument(TestFrameworks.JUnit, "-v", "-a", "-s"),
          Tests.Filter(_.endsWith("Assertions"))
      )
  )

  lazy val jUnitTestOutputsJS = (project in file("junit-test/output-js")).enablePlugins(
      MyScalaJSPlugin
  ).settings(
      commonJUnitTestOutputsSettings,
      name := "Tests for Scala.js JUnit output in JS."
  ).withScalaJSCompiler.withScalaJSJUnitPlugin.dependsOn(
      jUnitRuntime % "test", testInterface % "test"
  )


  lazy val jUnitTestOutputsJVM = (project in file("junit-test/output-jvm")).settings(
      commonJUnitTestOutputsSettings,
      name := "Tests for Scala.js JUnit output in JVM.",
      libraryDependencies ++= Seq(
          "org.scala-sbt" % "test-interface" % "1.0" % "test",
          "com.novocode" % "junit-interface" % "0.11" % "test"
      )
  )

  lazy val jUnitPlugin = (project in file("junit-plugin")).settings(
      commonSettings,
      publishSettings,
      fatalWarningsSettings,
      name := "Scala.js JUnit test plugin",
      crossVersion := CrossVersion.full,
      libraryDependencies += "org.scala-lang" % "scala-compiler" % scalaVersion.value,
      exportJars := true
  )

  // jsDependencies support - to be moved out of the core repository

  lazy val jsDependenciesCore: Project = (project in file("jsdependencies-core")).settings(
      commonSettings,
      publishSettings,
      fatalWarningsSettings,
      name := "scalajs-jsdependencies-core",
      libraryDependencies +=
        "com.novocode" % "junit-interface" % "0.11" % "test"
  ).dependsOn(tools)

  lazy val jsDependenciesPlugin: Project = (project in file("jsdependencies-sbt-plugin")).settings(
      commonSettings,
      publishIvySettings,
      fatalWarningsSettings,
      name := "sbt-scalajs-jsdependencies",
      sbtPlugin := true,
      scalaBinaryVersion :=
        CrossVersion.binaryScalaVersion(scalaVersion.value),

      // Add API mappings for sbt (seems they don't export their API URL)
      apiMappings ++= {
        val deps = (externalDependencyClasspath in Compile).value
        val sbtJars = deps filter { attributed =>
          val p = attributed.data.getPath
          p.contains("/org.scala-sbt/") && p.endsWith(".jar")
        }
        val docUrl =
          url(s"http://www.scala-sbt.org/${sbtVersion.value}/api/")
        sbtJars.map(_.data -> docUrl).toMap
      }
  ).dependsOn(plugin, jsDependenciesCore)

  // Examples

  lazy val examples: Project = project.settings(
      commonSettings,
      name := "Scala.js examples"
  ).aggregate(helloworld, reversi, testingExample)

  lazy val exampleSettings = commonSettings ++ fatalWarningsSettings

  lazy val helloworld: Project = (project in (file("examples") / "helloworld")).enablePlugins(
      MyScalaJSPlugin
  ).settings(
      exampleSettings,
      name := "Hello World - Scala.js example",
      moduleName := "helloworld",
      scalaJSUseMainModuleInitializer := true
  ).withScalaJSCompiler.dependsOn(library)

  lazy val reversi = (project in (file("examples") / "reversi")).enablePlugins(
      MyScalaJSPlugin
  ).settings(
      exampleSettings,
      name := "Reversi - Scala.js example",
      moduleName := "reversi"
  ).withScalaJSCompiler.dependsOn(library)

  lazy val testingExample = (project in (file("examples") / "testing")).enablePlugins(
      MyScalaJSPlugin
  ).settings(
      exampleSettings,
      name := "Testing - Scala.js example",
      moduleName := "testing",
      jsEnv := new JSDOMNodeJSEnv()
  ).withScalaJSCompiler.withScalaJSJUnitPlugin.dependsOn(
      library, jUnitRuntime % "test"
  )

  // Testing

  val testTagSettings = {
    val testOptionTags = TaskKey[Seq[String]]("testOptionTags",
        "Task that lists all test options for javaOptions and testOptions.",
        KeyRanks.Invisible)

    Seq(
      testOptionTags := {
        def envTagsFor(env: JSEnv): Seq[String] = env match {
          case env: NodeJSEnv =>
            val baseArgs = Seq("nodejs", "typedarray")
            if (env.sourceMap) {
              if (!env.hasSourceMapSupport) {
                throw new MessageOnlyException(
                    "You must install Node.js source map support to " +
                    "run the full Scala.js test suite (npm install " +
                    "source-map-support). To deactivate source map " +
                    "tests, do: set jsEnv in " + thisProject.value.id +
                    " := NodeJSEnv().value.withSourceMap(false)")
              }
              baseArgs :+ "source-maps"
            } else {
              baseArgs
            }

          case env: JSDOMNodeJSEnv =>
            Seq("nodejs.jsdom", "typedarray")

          case _ =>
            throw new AssertionError(
                s"Unknown JSEnv of class ${env.getClass.getName}: " +
                "don't know what tags to specify for the test suite")
        }

        val envTags = envTagsFor((jsEnv in Test).value)

        val stage = (scalaJSStage in Test).value

        val sems = stage match {
          case FastOptStage => (scalaJSSemantics in (Test, fastOptJS)).value
          case FullOptStage => (scalaJSSemantics in (Test, fullOptJS)).value
        }

        val semTags = (
            if (sems.asInstanceOfs == CheckedBehavior.Compliant)
              Seq("compliant-asinstanceofs")
            else
              Seq()
        ) ++ (
            if (sems.arrayIndexOutOfBounds == CheckedBehavior.Compliant)
              Seq("compliant-arrayindexoutofbounds")
            else
              Seq()
        ) ++ (
            if (sems.moduleInit == CheckedBehavior.Compliant)
              Seq("compliant-moduleinit")
            else
              Seq()
        ) ++ (
            if (sems.strictFloats) Seq("strict-floats")
            else Seq()
        ) ++ (
            if (sems.productionMode) Seq("production-mode")
            else Seq("development-mode")
        )

        val stageTag = stage match {
          case FastOptStage => "fastopt-stage"
          case FullOptStage => "fullopt-stage"
        }

        val moduleKindTag = scalaJSModuleKind.value match {
          case ModuleKind.NoModule       => "modulekind-nomodule"
          case ModuleKind.CommonJSModule => "modulekind-commonjs"
        }

        envTags ++ (semTags :+ stageTag :+ moduleKindTag)
      },
      javaOptions in Test ++= {
        def scalaJSProp(name: String): String =
          s"-Dscalajs.$name=true"

        testOptionTags.value.map(scalaJSProp) :+
            "-Dscalajs.testsuite.testtag=testtag.value"
      },
      testOptions in Test ++= {
        def testArgument(arg: String): Tests.Argument =
          Tests.Argument("-t" + arg)

        testOptionTags.value.map(testArgument)
      }
    )
  }

  def testSuiteCommonSettings(isJSTest: Boolean): Seq[Setting[_]] = Seq(
      publishArtifact in Compile := false,
      scalacOptions ~= (_.filter(_ != "-deprecation")),

      // Need reflect for typechecking macros
      libraryDependencies +=
        "org.scala-lang" % "scala-reflect" % scalaVersion.value % "provided",

      testOptions += Tests.Argument(TestFrameworks.JUnit, "-v", "-a", "-s"),

      unmanagedSourceDirectories in Test ++= {
        val testDir = (sourceDirectory in Test).value
        val sharedTestDir =
          testDir.getParentFile.getParentFile.getParentFile / "shared/src/test"

        val scalaV = scalaVersion.value
        val isScalaAtLeast212 =
          !scalaV.startsWith("2.10.") && !scalaV.startsWith("2.11.")

        List(sharedTestDir / "scala") ++
        includeIf(sharedTestDir / "require-jdk7", javaVersion.value >= 7) ++
        includeIf(sharedTestDir / "require-jdk8", javaVersion.value >= 8) ++
        includeIf(testDir / "require-2.12", isJSTest && isScalaAtLeast212)
      },

      sources in Test ++= {
        val supportsSAM = scalaBinaryVersion.value match {
          case "2.10" => false
          case "2.11" => scalacOptions.value.contains("-Xexperimental")
          case _      => true
        }

        /* Can't add require-sam as unmanagedSourceDirectories because of the
         * use of scalacOptions. Hence sources are added individually.
         * Note that a testSuite/test will not trigger a compile when sources
         * are modified in require-sam
         */
        if (supportsSAM) {
          val testDir = (sourceDirectory in Test).value
          val sharedTestDir =
            testDir.getParentFile.getParentFile.getParentFile / "shared/src/test"

          ((sharedTestDir / "require-sam") ** "*.scala").get ++
          (if (isJSTest) ((testDir / "require-sam") ** "*.scala").get else Nil)
        } else {
          Nil
        }
      }
  )

  def testHtmlSettings[T](testHtmlKey: TaskKey[T], targetStage: Stage) = Seq(
      // We need to patch the system properties.
      scalaJSJavaSystemProperties in Test in testHtmlKey ~= { base =>
        val unsupported =
          Seq("nodejs", "nodejs.jsdom", "source-maps")
        val supported =
          Seq("typedarray", "browser")

        base -- unsupported.map("scalajs." + _) ++
            supported.map("scalajs." + _ -> "true")
      },

      // And we need to actually use those patched system properties.
      jsExecutionFiles in (Test, testHtmlKey) := {
        val previousFiles = (jsExecutionFiles in (Test, testHtmlKey)).value

        val patchedSystemProperties =
          (scalaJSJavaSystemProperties in (Test, testHtmlKey)).value

        val code = s"""
          var __ScalaJSEnv = {
            javaSystemProperties: ${jsonToString(patchedSystemProperties.toJSON)}
          };
        """

        val patchedSystemPropertiesFile =
          new MemVirtualJSFile("setJavaSystemProperties.js").withContent(code)

        // Replace the normal `setJavaSystemProperties.js` file with the patch
        for (file <- previousFiles) yield {
          if (file.path == "setJavaSystemProperties.js")
            patchedSystemPropertiesFile
          else
            file
        }
      },

      // Fail if we are not in the right stage.
      testHtmlKey in Test := (testHtmlKey in Test).dependsOn(Def.task {
        if (scalaJSStage.value != targetStage) {
          throw new MessageOnlyException(
              "In the Scala.js test-suite, the testHtml* tasks need " +
              "scalaJSStage to be set to their respecitve stage. Stage is: " +
              scalaJSStage.value)
        }
      }).value
  )

  lazy val testSuite: Project = (project in file("test-suite/js")).enablePlugins(
      MyScalaJSPlugin,
      JSDependenciesPlugin
  ).settings(
      commonSettings,
      testTagSettings,
      testSuiteCommonSettings(isJSTest = true),
      testHtmlSettings(testHtmlFastOpt, FastOptStage),
      testHtmlSettings(testHtmlFullOpt, FullOptStage),
      name := "Scala.js test suite",

      unmanagedSourceDirectories in Test ++= {
        val testDir = (sourceDirectory in Test).value

        includeIf(testDir / "require-modules",
            scalaJSModuleKind.value != ModuleKind.NoModule)
      },

      jsDependencies += ProvidedJS / "ScalaJSDefinedTestNatives.js" % "test",
      skip in packageJSDependencies in Test := false,

      scalaJSSemantics ~= (_.withRuntimeClassName(_.fullName match {
        case "org.scalajs.testsuite.compiler.ReflectionTest$RenamedTestClass" =>
          "renamed.test.Class"
        case fullName =>
          fullName
      })),

      javaOptions in Test += "-Dscalajs.scalaVersion=" + scalaVersion.value,

      /* Generate a scala source file that throws exceptions in
       * various places (while attaching the source line to the
       * exception). When we catch the exception, we can then
       * compare the attached source line and the source line
       * calculated via the source maps.
       *
       * see test-suite/src/test/resources/SourceMapTestTemplate.scala
       */
      sourceGenerators in Test += Def.task {
        val dir = (sourceManaged in Test).value
        IO.createDirectory(dir)

        val template = IO.read((resourceDirectory in Test).value /
          "SourceMapTestTemplate.scala")

        def lineNo(cs: CharSequence) =
          (0 until cs.length).count(i => cs.charAt(i) == '\n') + 1

        var i = 0
        val pat = "/\\*{2,3}/".r
        val replaced = pat.replaceAllIn(template, { mat =>
          val lNo = lineNo(mat.before)
          val res =
            if (mat.end - mat.start == 5)
              // matching a /***/
              s"if (TC.is($i)) { throw new TestException($lNo) } else "
            else
              // matching a /**/
              s"; if (TC.is($i)) { throw new TestException($lNo) } ;"

          i += 1

          res
        })

        val outFile = dir / "SourceMapTest.scala"
        val unitTests =
          (0 until i).map(i => s"@Test def workTest$i(): Unit = test($i)").mkString("; ")
        IO.write(outFile,
            replaced.replace("@Test def workTest(): Unit = ???", unitTests))
        Seq(outFile)
      }.taskValue,

      // Exclude tests based on version-dependent bugs
      sources in Test := {
        val sourceFiles = (sources in Test).value
        val v = scalaVersion.value

        val hasBug2382 = v.startsWith("2.10.") || v.startsWith("2.11.")
        val sourceFiles1 = {
          if (hasBug2382)
            sourceFiles.filterNot(_.getName == "OuterClassTest.scala")
          else
            sourceFiles
        }

        sourceFiles1
      },

      // Module initializers. Duplicated in toolsJS/test
      scalaJSModuleInitializers += {
        ModuleInitializer.mainMethod(
            "org.scalajs.testsuite.compiler.ModuleInitializerInNoConfiguration",
            "main")
      },
      scalaJSModuleInitializers in Compile += {
        ModuleInitializer.mainMethod(
            "org.scalajs.testsuite.compiler.ModuleInitializerInCompileConfiguration",
            "main")
      },
      scalaJSModuleInitializers in Test += {
        ModuleInitializer.mainMethod(
            "org.scalajs.testsuite.compiler.ModuleInitializerInTestConfiguration",
            "main2")
      },
      scalaJSModuleInitializers in Test += {
        ModuleInitializer.mainMethod(
            "org.scalajs.testsuite.compiler.ModuleInitializerInTestConfiguration",
            "main1")
      }
  ).withScalaJSCompiler.withScalaJSJUnitPlugin.dependsOn(
      library, jUnitRuntime
  )

  lazy val testSuiteJVM: Project = (project in file("test-suite/jvm")).settings(
      commonSettings,
      testSuiteCommonSettings(isJSTest = false),
      name := "Scala.js test suite on JVM",

      libraryDependencies +=
        "com.novocode" % "junit-interface" % "0.11" % "test"
  )

  /* Additional test suite, for tests that should not be part of the normal
   * test suite for various reasons. The most common reason is that the tests
   * in there "fail to fail" if they happen in the larger test suite, due to
   * all the other code that's there (can have impact on dce, optimizations,
   * GCC, etc.).
   *
   * TODO Ideally, we should have a mechanism to separately compile, link and
   * test each file in this test suite, so that we're sure that do not
   * interfere with other.
   */
  lazy val testSuiteEx: Project = (project in file("test-suite-ex")).enablePlugins(
      MyScalaJSPlugin
  ).settings(
      commonSettings,
      testTagSettings,
      name := "Scala.js test suite ex",
      publishArtifact in Compile := false,
      testOptions += Tests.Argument(TestFrameworks.JUnit, "-v", "-a", "-s"),
      scalacOptions in Test ~= (_.filter(_ != "-deprecation"))
  ).withScalaJSCompiler.withScalaJSJUnitPlugin.dependsOn(library, jUnitRuntime)

  lazy val partest: Project = project.settings(
      commonSettings,
      fatalWarningsSettings,
      name := "Partest for Scala.js",
      moduleName := "scalajs-partest",

      resolvers += Resolver.typesafeIvyRepo("releases"),

      artifactPath in fetchScalaSource :=
        baseDirectory.value / "fetchedSources" / scalaVersion.value,

      fetchScalaSource := {
        import org.eclipse.jgit.api._

        val s = streams.value
        val ver = scalaVersion.value
        val trgDir = (artifactPath in fetchScalaSource).value

        if (!trgDir.exists) {
          s.log.info(s"Fetching Scala source version $ver")

          // Make parent dirs and stuff
          IO.createDirectory(trgDir)

          // Clone scala source code
          new CloneCommand()
            .setDirectory(trgDir)
            .setURI("https://github.com/scala/scala.git")
            .call()
        }

        // Checkout proper ref. We do this anyway so we fail if
        // something is wrong
        val git = Git.open(trgDir)
        s.log.info(s"Checking out Scala source version $ver")
        git.checkout().setName(s"v$ver").call()

        trgDir
      },

      libraryDependencies ++= {
        if (shouldPartest.value) {
          Seq(
              "org.scala-sbt" % "sbt" % sbtVersion.value,
              {
                val v = scalaVersion.value
                if (v == "2.11.0" || v == "2.11.1" || v == "2.11.2")
                  "org.scala-lang.modules" %% "scala-partest" % "1.0.13"
                else if (v.startsWith("2.11."))
                  "org.scala-lang.modules" %% "scala-partest" % "1.0.16"
                else
                  "org.scala-lang.modules" %% "scala-partest" % "1.1.1"
              },
              "org.scala-js" % "closure-compiler-java-6" % "v20160517",
              "io.apigee" % "rhino" % "1.7R5pre4",
              "com.googlecode.json-simple" % "json-simple" % "1.1.1" exclude("junit", "junit")
          ) ++ (
              parallelCollectionsDependencies(scalaVersion.value)
          )
        } else {
          Seq()
        }
      },

      unmanagedSourceDirectories in Compile += {
        val sourceRoot = (sourceDirectory in Compile).value.getParentFile
        val v = scalaVersion.value
        if (v == "2.11.0" || v == "2.11.1" || v == "2.11.2")
          sourceRoot / "main-partest-1.0.13"
        else
          sourceRoot / "main-partest-1.0.16"
      },

      sources in Compile := {
        if (shouldPartest.value) {
          // Partest sources and some sources of sbtplugin (see above)
          val baseSrcs = (sources in Compile).value
          // Sources for tools (and hence IR)
          val toolSrcs = (sources in (tools, Compile)).value
          // Sources for js-envs
          val jsenvSrcs = {
            val jsenvBase = ((scalaSource in (jsEnvs, Compile)).value /
              "org/scalajs/jsenv")

            val scalaFilter: FileFilter = "*.scala"
            val files = (
                (jsenvBase * scalaFilter) +++
                (jsenvBase / "nodejs" ** scalaFilter))

            files.get
          }
          toolSrcs ++ baseSrcs ++ jsenvSrcs
        } else Seq()
      }
  ).dependsOn(compiler)

  lazy val partestSuite: Project = (project in file("partest-suite")).settings(
      commonSettings,
      fatalWarningsSettings,
      name := "Scala.js partest suite",

      fork in Test := true,
      javaOptions in Test += "-Xmx1G",

      // Override the dependency of partest - see #1889
      dependencyOverrides += "org.scala-lang" % "scala-library" % scalaVersion.value % "test",

      testFrameworks ++= {
        if (shouldPartest.value)
          Seq(new TestFramework("scala.tools.partest.scalajs.Framework"))
        else Seq()
      },

      definedTests in Test ++= Def.taskDyn[Seq[sbt.TestDefinition]] {
        if (shouldPartest.value) Def.task {
          val _ = (fetchScalaSource in partest).value
          Seq(new sbt.TestDefinition(
            s"partest-${scalaVersion.value}",
            // marker fingerprint since there are no test classes
            // to be discovered by sbt:
            new sbt.testing.AnnotatedFingerprint {
              def isModule = true
              def annotationName = "partest"
            },
            true,
            Array()
          ))
        } else {
          Def.task(Seq())
        }
      }.value
  ).dependsOn(partest % "test", library)

  lazy val scalaTestSuite: Project = (project in file("scala-test-suite")).enablePlugins(
      MyScalaJSPlugin
  ).settings(
      commonSettings,
      publishArtifact in Compile := false,

      testOptions += Tests.Argument(TestFrameworks.JUnit, "-v", "-a", "-s"),

      unmanagedSources in Test ++= {
        assert(scalaBinaryVersion.value != "2.10",
            "scalaTestSuite is not supported on Scala 2.10")

        def loadList(listName: String): Set[String] = {
          val listsDir = (resourceDirectory in Test).value / scalaVersion.value
          val buff = scala.io.Source.fromFile(listsDir / listName)
          val lines = buff.getLines().collect {
            case line if !line.startsWith("#") && line.nonEmpty => line
          }.toSeq
          val linesSet = lines.toSet
          if (linesSet.size != lines.size) {
            val msg = listName + " contains contains duplicates: " +
                lines.diff(linesSet.toSeq).toSet
            throw new AssertionError(msg.toString)
          }
          linesSet
        }

        val whitelist: Set[String] = loadList("WhitelistedTests.txt")
        val blacklist: Set[String] = loadList("BlacklistedTests.txt")

        val jUnitTestsPath =
          (fetchScalaSource in partest).value / "test" / "junit"

        val scalaScalaJUnitSources = {
          (jUnitTestsPath ** "*.scala").get.flatMap { file =>
            file.relativeTo(jUnitTestsPath) match {
              case Some(rel) => List((rel.toString.replace('\\', '/'), file))
              case None      => Nil
            }
          }
        }

        // Check the coherence of the lists against the files found.
        val allClasses = scalaScalaJUnitSources.map(_._1).toSet
        val inBothLists = blacklist.intersect(whitelist)
        val allListed = blacklist.union(whitelist)
        val inNoList = allClasses.diff(allListed)
        val nonexistentBlacklisted = blacklist.diff(allClasses)
        val nonexistentWhitelisted = whitelist.diff(allClasses)
        if (inBothLists.nonEmpty || inNoList.nonEmpty ||
            nonexistentBlacklisted.nonEmpty || nonexistentWhitelisted.nonEmpty) {
          val msg = new StringBuffer("Errors in black or white lists.\n")
          if (inBothLists.nonEmpty) {
            msg.append("Sources listed both in black and white list: ")
            msg.append(inBothLists).append('\n')
          }
          if (inNoList.nonEmpty) {
            msg.append("Sources not listed in back or white list: ")
            msg.append(inNoList).append('\n')
          }
          if (nonexistentBlacklisted.nonEmpty) {
            msg.append("Sources not found for blacklisted tests: ")
            msg.append(nonexistentBlacklisted).append('\n')
          }
          if (nonexistentWhitelisted.nonEmpty) {
            msg.append("Sources not found for whitelisted tests: ")
            msg.append(nonexistentWhitelisted).append('\n')
          }
          throw new AssertionError(msg.toString)
        }

        scalaScalaJUnitSources.collect {
          case fTup if whitelist(fTup._1) => fTup._2
        }
      }
  ).withScalaJSCompiler.withScalaJSJUnitPlugin.dependsOn(jUnitRuntime)

}<|MERGE_RESOLUTION|>--- conflicted
+++ resolved
@@ -1131,13 +1131,8 @@
       name := "Scala.js JUnit test runtime"
   ).withScalaJSCompiler.dependsOn(testInterface)
 
-<<<<<<< HEAD
   val commonJUnitTestOutputsSettings = Def.settings(
       commonSettings,
-      fatalWarningsSettings,
-=======
-  val commonJUnitTestOutputsSettings = commonSettings ++ Seq(
->>>>>>> 08119ab1
       publishArtifact in Compile := false,
       parallelExecution in Test := false,
       unmanagedSourceDirectories in Test +=
