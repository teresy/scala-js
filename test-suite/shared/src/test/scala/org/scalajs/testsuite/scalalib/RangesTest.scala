/*                     __                                               *\
**     ________ ___   / /  ___      __ ____  Scala.js Test Suite        **
**    / __/ __// _ | / /  / _ | __ / // __/  (c) 2013, LAMP/EPFL        **
**  __\ \/ /__/ __ |/ /__/ __ |/_// /_\ \    http://scala-js.org/       **
** /____/\___/_/ |_/____/_/ | |__/ /____/                               **
**                          |/____/                                     **
\*                                                                      */
package org.scalajs.testsuite.scalalib

import org.junit.Test
import org.junit.Assert._
import org.junit.Assume._

import scala.collection.immutable.NumericRange
import scala.math.BigDecimal

import org.scalajs.testsuite.utils.Platform._

class RangesTest {

  @Test def Iterable_range_should_not_emit_dce_warnings_issue_650(): Unit = {
    Iterable.range(1, 10)
  }

  @Test def Iterable_range_and_simple_range_should_be_equal(): Unit = {
    // Mostly to exercise more methods of ranges for dce warnings
    assertEquals((0 until 10).toList, Iterable.range(0, 10).toList)
  }

  @Test def NumericRange_overflow_issue_2407(): Unit = {
    assumeFalse("Assumed not on JVM for 2.11.{0-7}",
        executingInJVM && (0 to 7).map("2.11." + _).contains(scalaVersion))
    val nr = NumericRange(Int.MinValue, Int.MaxValue, 1 << 23)
    assertEquals(Int.MinValue, nr.sum)
  }

  @Test def Range_foreach_issue_2409(): Unit = {
    assumeFalse("Assumed not on JVM for 2.11.{0-7}",
        executingInJVM && (0 to 7).map("2.11." + _).contains(scalaVersion))
    val r = Int.MinValue to Int.MaxValue by (1 << 23)
    var i = 0
    r.foreach(_ => i += 1)
    assertEquals(512, i)
    assertEquals(512, r.length)
    assertEquals(Int.MinValue, r.sum)
  }

  @Test def Range_toString_issue_2412(): Unit = {
    if (scalaVersion.startsWith("2.11.")) {
      assertEquals("Range(1, 3, 5, 7, 9)", (1 to 10 by 2).toString)
      assertEquals("Range()", (1 until 1 by 2).toString)
      assertTrue(
          (BigDecimal(0.0) to BigDecimal(1.0)).toString.startsWith("scala.collection.immutable.Range$Partial"))
      assertEquals("Range(0, 1)", (0 to 1).toString)
    } else {
      assertEquals("inexact Range 1 to 10 by 2", (1 to 10 by 2).toString)
      assertEquals("empty Range 1 until 1 by 2", (1 until 1 by 2).toString)
      assertEquals("Range requires step", (BigDecimal(0.0) to BigDecimal(1.0)).toString)
      assertEquals("Range 0 to 1", (0 to 1).toString)
    }
  }

  @Test def NumericRange_toString_issue_2412(): Unit = {
<<<<<<< HEAD
    if (scalaVersion.startsWith("2.11.")) {
      assertEquals("NumericRange(0.1, 0.2, 0.30000000000000004, 0.4, 0.5, 0.6, 0.7, " +
          "0.7999999999999999, 0.8999999999999999, 0.9999999999999999)",
          (0.1 to 1.0 by 0.1).toString())
      assertEquals(
          "NumericRange(0.1, 0.2, 0.3, 0.4, 0.5, 0.6, 0.7, 0.8, 0.9)",
          Range.Double(0.1, 1.0, 0.1).toString)
=======
    if (scalaVersion.startsWith("2.10.") || scalaVersion.startsWith("2.11.")) {
      assertEquals("NumericRange(0, 2, 4, 6, 8, 10)",
          NumericRange.inclusive(0, 10, 2).toString())
      assertEquals("NumericRange(0, 2, 4, 6, 8)",
          NumericRange(0, 10, 2).toString)
>>>>>>> 63477d0c
    } else {
      assertEquals("NumericRange 0 to 10 by 2",
          NumericRange.inclusive(0, 10, 2).toString())
      assertEquals("NumericRange 0 until 10 by 2",
          NumericRange(0, 10, 2).toString)
    }
  }

  @Test def NumericRange_with_arbitrary_integral(): Unit = {
    // This is broken in Scala JVM up to (including) 2.11.8, 2.12.1 (SI-10086).
    assumeFalse("Assumed not on JVM for 2.11.{0-8}",
        executingInJVM && (0 to 8).map("2.11." + _).contains(scalaVersion))
    assumeFalse("Assumed not on JVM for 2.12.{0-1}",
        executingInJVM && (0 to 1).map("2.12." + _).contains(scalaVersion))

    // Our custom integral type.
    case class A(v: Int)

    implicit object aIsIntegral extends scala.math.Integral[A] {
      def compare(x: A, y: A): Int = x.v.compare(y.v)
      def fromInt(x: Int): A = A(x)
      def minus(x: A, y: A): A = A(x.v - y.v)
      def negate(x: A): A = A(-x.v)
      def plus(x: A, y: A): A = A(x.v + y.v)
      def times(x: A, y: A): A = A(x.v * y.v)
      def quot(x: A, y: A): A = A(x.v / y.v)
      def rem(x: A, y: A): A = A(x.v % y.v)
      def toDouble(x: A): Double = x.v.toDouble
      def toFloat(x: A): Float = x.v.toFloat
      def toInt(x: A): Int = x.v
      def toLong(x: A): Long = x.v.toLong
      def parseString(str: String): Option[A] = Some(A(str.toInt))
    }

    val r = NumericRange(A(1), A(10), A(1))
    assertEquals(A(1), r.min)
    assertEquals(A(9), r.max)

    // Also test with custom ordering.
    assertEquals(A(9), r.min(aIsIntegral.reverse))
    assertEquals(A(1), r.max(aIsIntegral.reverse))
  }
}<|MERGE_RESOLUTION|>--- conflicted
+++ resolved
@@ -61,21 +61,11 @@
   }
 
   @Test def NumericRange_toString_issue_2412(): Unit = {
-<<<<<<< HEAD
     if (scalaVersion.startsWith("2.11.")) {
-      assertEquals("NumericRange(0.1, 0.2, 0.30000000000000004, 0.4, 0.5, 0.6, 0.7, " +
-          "0.7999999999999999, 0.8999999999999999, 0.9999999999999999)",
-          (0.1 to 1.0 by 0.1).toString())
-      assertEquals(
-          "NumericRange(0.1, 0.2, 0.3, 0.4, 0.5, 0.6, 0.7, 0.8, 0.9)",
-          Range.Double(0.1, 1.0, 0.1).toString)
-=======
-    if (scalaVersion.startsWith("2.10.") || scalaVersion.startsWith("2.11.")) {
       assertEquals("NumericRange(0, 2, 4, 6, 8, 10)",
           NumericRange.inclusive(0, 10, 2).toString())
       assertEquals("NumericRange(0, 2, 4, 6, 8)",
           NumericRange(0, 10, 2).toString)
->>>>>>> 63477d0c
     } else {
       assertEquals("NumericRange 0 to 10 by 2",
           NumericRange.inclusive(0, 10, 2).toString())
